from pydantic_settings import BaseSettings
import os
from dotenv import load_dotenv
from typing import Optional

# Load environment variables from .env file
load_dotenv()

class Settings(BaseSettings):
<<<<<<< HEAD
    # GitHub webhook secret for verifying webhook requests
    GITHUB_WEBHOOK_SECRET: str = ""
    
    # GitHub API credentials for making authenticated requests
    GITHUB_API_TOKEN: str = ""
    
    # Path to store processed GitHub webhook events
    ACTIONS_FILE_PATH: str = "actions.json"
    
    # Optional logging level
    LOG_LEVEL: str = "INFO"
    
=======
    """
    Application settings loaded from environment variables
    """
    # Server settings
    PORT: int = int(os.getenv("PORT", 8000))

    # Slack settings
    SLACK_BOT_TOKEN: str = os.getenv("SLACK_BOT_TOKEN", "")
    SLACK_SIGNING_SECRET: str = os.getenv("SLACK_SIGNING_SECRET", "")
    SLACK_APP_TOKEN: str = os.getenv("SLACK_APP_TOKEN", "")  # Added for Socket Mode
    
    # GitHub settings
    GITHUB_WEBHOOK_SECRET: str = os.getenv("GITHUB_WEBHOOK_SECRET", "")

    # Database settings
    DATABASE_URL: str = os.getenv("DATABASE_URL", "sqlite:///./test.db")
    
    # Agent settings
    agent_seed: str = os.getenv("agent_seed", "")
    agent_address: str = os.getenv("agent_address", "")

    # Neo4j settings
    NEO4J_URI: str = "neo4j://localhost:7687"
    NEO4J_USERNAME: str = "neo4j"
    NEO4J_PASSWORD: str = "password"

    # API Keys for AI services
    OPENAI_API_KEY: Optional[str] = None
    GEMINI_API_KEY: Optional[str] = None
    AS1_API_KEY: Optional[str] = None

    # Alternative lowercase versions to match possible environment variables
    gemini_api_key: Optional[str] = None
    as1_api_key: Optional[str] = None

>>>>>>> 452c8603
    class Config:
        """Pydantic config"""
        env_file = ".env"
        case_sensitive = True
        extra = "ignore"  # Ignore extra fields to prevent validation errors

settings = Settings()

# For debugging only - will show that secrets were loaded correctly
# Remove this in production!
print(f"Loaded GitHub webhook secret: {'*' * len(settings.GITHUB_WEBHOOK_SECRET)} (hidden for security)")
<<<<<<< HEAD
print(f"GitHub API token loaded: {bool(settings.GITHUB_API_TOKEN)}")
print(f"Actions file path: {settings.ACTIONS_FILE_PATH}")
=======
print(f"GitHub secret loaded: {bool(settings.GITHUB_WEBHOOK_SECRET)}")
print(f"Slack bot token loaded: {bool(settings.SLACK_BOT_TOKEN)}")
print(f"Slack signing secret loaded: {bool(settings.SLACK_SIGNING_SECRET)}")
print(f"Slack app token loaded: {bool(settings.SLACK_APP_TOKEN)}")
>>>>>>> 452c8603
<|MERGE_RESOLUTION|>--- conflicted
+++ resolved
@@ -7,7 +7,6 @@
 load_dotenv()
 
 class Settings(BaseSettings):
-<<<<<<< HEAD
     # GitHub webhook secret for verifying webhook requests
     GITHUB_WEBHOOK_SECRET: str = ""
     
@@ -20,7 +19,6 @@
     # Optional logging level
     LOG_LEVEL: str = "INFO"
     
-=======
     """
     Application settings loaded from environment variables
     """
@@ -56,7 +54,6 @@
     gemini_api_key: Optional[str] = None
     as1_api_key: Optional[str] = None
 
->>>>>>> 452c8603
     class Config:
         """Pydantic config"""
         env_file = ".env"
@@ -68,12 +65,9 @@
 # For debugging only - will show that secrets were loaded correctly
 # Remove this in production!
 print(f"Loaded GitHub webhook secret: {'*' * len(settings.GITHUB_WEBHOOK_SECRET)} (hidden for security)")
-<<<<<<< HEAD
 print(f"GitHub API token loaded: {bool(settings.GITHUB_API_TOKEN)}")
 print(f"Actions file path: {settings.ACTIONS_FILE_PATH}")
-=======
 print(f"GitHub secret loaded: {bool(settings.GITHUB_WEBHOOK_SECRET)}")
 print(f"Slack bot token loaded: {bool(settings.SLACK_BOT_TOKEN)}")
 print(f"Slack signing secret loaded: {bool(settings.SLACK_SIGNING_SECRET)}")
-print(f"Slack app token loaded: {bool(settings.SLACK_APP_TOKEN)}")
->>>>>>> 452c8603
+print(f"Slack app token loaded: {bool(settings.SLACK_APP_TOKEN)}")