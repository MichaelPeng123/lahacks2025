from pydantic_settings import BaseSettings
import os
from dotenv import load_dotenv
from typing import Optional

# Load environment variables from .env file
load_dotenv()

class Settings(BaseSettings):
<<<<<<< HEAD
    # GitHub webhook secret for verifying webhook requests
    GITHUB_WEBHOOK_SECRET: str = os.environ.get("GITHUB_WEBHOOK_SECRET", "")
    
    GITHUB_TOKEN: str = os.environ.get("GITHUB_TOKEN", "")
    
    # GitHub API credentials for making authenticated requests
    GITHUB_API_TOKEN: str = ""
    
    # Path to store processed GitHub webhook events
    ACTIONS_FILE_PATH: str = "actions.json"
    
    # Optional logging level
    LOG_LEVEL: str = "INFO"
=======
    """
    Application settings loaded from environment variables
    """
    # Server settings
    PORT: int = int(os.getenv("PORT", 8000))

    # Slack settings
    SLACK_BOT_TOKEN: str = os.getenv("SLACK_BOT_TOKEN", "")
    SLACK_SIGNING_SECRET: str = os.getenv("SLACK_SIGNING_SECRET", "")
    SLACK_APP_TOKEN: str = os.getenv("SLACK_APP_TOKEN", "")  # Added for Socket Mode
>>>>>>> ac39b25f
    
    # GitHub settings
    GITHUB_WEBHOOK_SECRET: str = os.getenv("GITHUB_WEBHOOK_SECRET", "")

    # Database settings
    DATABASE_URL: str = os.getenv("DATABASE_URL", "sqlite:///./test.db")
    
    # Agent settings
    agent_seed: str = os.getenv("agent_seed", "")
    agent_address: str = os.getenv("agent_address", "")

    # Neo4j settings
    NEO4J_URI: str = "neo4j://localhost:7687"
    NEO4J_USERNAME: str = "neo4j"
    NEO4J_PASSWORD: str = "password"

    # API Keys for AI services
    OPENAI_API_KEY: Optional[str] = None
    GEMINI_API_KEY: Optional[str] = None
    AS1_API_KEY: Optional[str] = None

    # Alternative lowercase versions to match possible environment variables
    gemini_api_key: Optional[str] = None
    as1_api_key: Optional[str] = None

    class Config:
        """Pydantic config"""
        env_file = ".env"
        case_sensitive = True
        extra = "ignore"  # Ignore extra fields to prevent validation errors

settings = Settings()

# For debugging only - will show that secrets were loaded correctly
# Remove this in production!
<<<<<<< HEAD
# print(f"Loaded GitHub webhook secret: {'*' * len(GITHUB_WEBHOOK_SECRET)} (hidden for security)")
# print(f"GitHub API token loaded: {bool(settings.GITHUB_API_TOKEN)}")
# print(f"Actions file path: {settings.ACTIONS_FILE_PATH}")
=======
print(f"Loaded GitHub webhook secret: {'*' * len(settings.GITHUB_WEBHOOK_SECRET)} (hidden for security)")
print(f"GitHub secret loaded: {bool(settings.GITHUB_WEBHOOK_SECRET)}")
print(f"Slack bot token loaded: {bool(settings.SLACK_BOT_TOKEN)}")
print(f"Slack signing secret loaded: {bool(settings.SLACK_SIGNING_SECRET)}")
print(f"Slack app token loaded: {bool(settings.SLACK_APP_TOKEN)}")
>>>>>>> ac39b25f
<|MERGE_RESOLUTION|>--- conflicted
+++ resolved
@@ -7,7 +7,6 @@
 load_dotenv()
 
 class Settings(BaseSettings):
-<<<<<<< HEAD
     # GitHub webhook secret for verifying webhook requests
     GITHUB_WEBHOOK_SECRET: str = os.environ.get("GITHUB_WEBHOOK_SECRET", "")
     
@@ -21,7 +20,6 @@
     
     # Optional logging level
     LOG_LEVEL: str = "INFO"
-=======
     """
     Application settings loaded from environment variables
     """
@@ -32,7 +30,6 @@
     SLACK_BOT_TOKEN: str = os.getenv("SLACK_BOT_TOKEN", "")
     SLACK_SIGNING_SECRET: str = os.getenv("SLACK_SIGNING_SECRET", "")
     SLACK_APP_TOKEN: str = os.getenv("SLACK_APP_TOKEN", "")  # Added for Socket Mode
->>>>>>> ac39b25f
     
     # GitHub settings
     GITHUB_WEBHOOK_SECRET: str = os.getenv("GITHUB_WEBHOOK_SECRET", "")
@@ -68,14 +65,11 @@
 
 # For debugging only - will show that secrets were loaded correctly
 # Remove this in production!
-<<<<<<< HEAD
 # print(f"Loaded GitHub webhook secret: {'*' * len(GITHUB_WEBHOOK_SECRET)} (hidden for security)")
 # print(f"GitHub API token loaded: {bool(settings.GITHUB_API_TOKEN)}")
 # print(f"Actions file path: {settings.ACTIONS_FILE_PATH}")
-=======
 print(f"Loaded GitHub webhook secret: {'*' * len(settings.GITHUB_WEBHOOK_SECRET)} (hidden for security)")
 print(f"GitHub secret loaded: {bool(settings.GITHUB_WEBHOOK_SECRET)}")
 print(f"Slack bot token loaded: {bool(settings.SLACK_BOT_TOKEN)}")
 print(f"Slack signing secret loaded: {bool(settings.SLACK_SIGNING_SECRET)}")
-print(f"Slack app token loaded: {bool(settings.SLACK_APP_TOKEN)}")
->>>>>>> ac39b25f
+print(f"Slack app token loaded: {bool(settings.SLACK_APP_TOKEN)}")