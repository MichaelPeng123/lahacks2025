# from app.routes import webhooks

# app = FastAPI()
# app.include_router(webhooks.router, prefix="/webhooks", tags=["webhooks"])

<<<<<<< HEAD
from fastapi import FastAPI, Request
import logging
import uvicorn
from backend.routes.webhooks import router as webhooks_router
from backend.services.github_processor import GitHubProcessor
from backend.config import settings

# Configure logging
logging.basicConfig(
    level=logging.INFO,
    format='%(asctime)s - %(name)s - %(levelname)s - %(message)s'
)
logger = logging.getLogger(__name__)

app = FastAPI(title="LA Hacks 2025 Webhook Handler")
=======
from fastapi import FastAPI, Request, Response, Header, Depends
import json
import hmac
import hashlib
import asyncio
import threading
from typing import Optional, List, Dict
from fastapi.middleware.cors import CORSMiddleware
from backend.routes import webhooks
from backend.config import settings
from backend.services.github_service import process_push_event
from backend.slack_monitor import slack_monitor, start_monitor
from backend.processTools.rag import query_rag

app = FastAPI()

# Add CORS middleware
app.add_middleware(
    CORSMiddleware,
    allow_origins=["http://localhost:3000"],  # Frontend dev server
    allow_credentials=True,
    allow_methods=["*"],
    allow_headers=["*"],
)

app.include_router(webhooks.router, prefix="/webhooks", tags=["webhooks"])
>>>>>>> 452c8603

# Global variables to store background threads
slack_monitor_thread = None

@app.on_event("startup")
async def startup_event():
<<<<<<< HEAD
    """Startup event handler."""
    logger.info("Server started")
    logger.info(f"Actions file path: {settings.ACTIONS_FILE_PATH}")
    logger.info("Supported webhook events: pull_request, issues, issue_comment, pull_request_review, "
                "pull_request_review_comment, discussion, discussion_comment, label, push")
=======
    print("server started")
    print(f"Webhook route available at: /webhooks/github")
    
    # Start the Slack channel monitoring service
    if settings.SLACK_BOT_TOKEN:
        print(f"  - Starting Slack channel monitoring service")
        
        # Define channels to monitor - you can customize this list
        # You can use channel names or IDs
        channels_to_monitor = ["all-devatlas", "project-lahacks"]  # Replace with your channel names
        
        # Define polling interval in seconds
        polling_interval = 30  # Check for new messages every 30 seconds
        
        global slack_monitor_thread
        slack_monitor_thread = threading.Thread(
            target=lambda: asyncio.run(start_monitor(channels_to_monitor, polling_interval)),
            daemon=True
        )
        slack_monitor_thread.start()
        print(f"  ✅ Slack channel monitoring started for channels: {', '.join(channels_to_monitor)}")
    else:
        print(f"  ⚠️ Slack monitoring not started - missing SLACK_BOT_TOKEN")

@app.on_event("shutdown")
async def shutdown_event():
    print("Server shutting down")
    # Background threads will be automatically terminated as they are daemon threads
>>>>>>> 452c8603

@app.get("/")
async def root():
    """Root endpoint - API health check."""
    return {"status": "ok", "message": "GitHub webhook handler is running"}

# Include the webhooks router
app.include_router(webhooks_router, prefix="/webhooks", tags=["webhooks"])

<<<<<<< HEAD
if __name__ == "__main__":
    uvicorn.run("main:app", host="0.0.0.0", port=8000, reload=True)
=======
@app.get("/slack/monitored-channels")
async def get_monitored_channels():
    """Get information about all channels being monitored"""
    return slack_monitor.get_monitored_channels()

@app.post("/slack/monitor/{channel}")
async def add_channel_to_monitor(channel: str):
    """Add a new channel to the monitoring service"""
    result = await slack_monitor.add_channel(channel)
    return result

@app.get("/slack/monitor/history/{channel_id}")
async def get_monitored_channel_history(channel_id: str, limit: int = 100):
    """Get the cached message history for a monitored channel"""
    messages = slack_monitor.get_channel_history(channel_id, limit)
    return {
        "channel_id": channel_id,
        "message_count": len(messages),
        "messages": messages
    }

@app.get("/slack/print-messages/{channel_id}")
async def print_channel_messages(channel_id: str = None):
    """
    Save all messages for a channel to the JSON file.
    This endpoint was previously used to print messages to console but now writes to a JSON file.
    """
    try:
        if channel_id == "all":
            # Save messages for all channels
            slack_monitor.print_all_channel_messages()
            return {"status": "success", "message": "Saved all messages from all channels to JSON file"}
        else:
            # Save messages for specific channel
            slack_monitor.print_all_channel_messages(channel_id)
            return {"status": "success", "message": f"Saved all messages from channel {channel_id} to JSON file"}
    except Exception as e:
        return {"status": "error", "message": str(e)}

@app.get("/slack/messages-json")
async def get_slack_messages_json():
    """
    Get all Slack messages from the JSON storage file.
    This endpoint is useful for integration with Neo4j and other services.
    """
    try:
        # Get the data using the new method
        message_data = slack_monitor.get_json_message_data()
        
        # Get the file path from the module, not the instance
        from backend.slack_monitor import SLACK_MESSAGES_FILE
        
        return {
            "status": "success",
            "data": message_data,
            "file_path": SLACK_MESSAGES_FILE
        }
    except Exception as e:
        return {"status": "error", "message": str(e)}

@app.get("/slack/entities")
async def get_slack_entities():
    """
    Get all Slack data in the new entity format (channels and messages).
    This endpoint returns data in the more normalized format with Channel and Message entities.
    """
    try:
        # Get the entity data
        entity_data = slack_monitor.get_entity_message_data()
        
        # Get the file path from the module
        from backend.slack_monitor import SLACK_ENTITIES_FILE
        
        return {
            "status": "success",
            "data": entity_data,
            "file_path": SLACK_ENTITIES_FILE
        }
    except Exception as e:
        return {"status": "error", "message": str(e)}

@app.post("/slack/convert-to-entities")
async def convert_to_entity_format():
    """
    Convert all existing Slack data to the new entity format.
    This endpoint takes the current message data and transforms it into the normalized Channel and Message entities.
    """
    try:
        # Convert the data
        result = slack_monitor.convert_to_entity_format()
        
        return {
            "status": "success",
            "message": f"Successfully converted data to entity format",
            "details": result
        }
    except Exception as e:
        return {"status": "error", "message": str(e)}

@app.get("/slack/update-user-info")
async def update_messages_with_user_info():
    """
    Update all existing messages in the JSON file with user information.
    This converts user IDs to readable usernames and adds profile info.
    """
    try:
        result = slack_monitor.update_existing_messages_with_user_info()
        return {
            "status": result["status"],
            "message": f"Updated {result.get('processed_count', 0)} messages with user info",
            "details": result
        }
    except Exception as e:
        return {"status": "error", "message": str(e)}

@app.get("/test-webhook")
async def test_webhook_manually():
    """
    Test endpoint to simulate a GitHub webhook call.
    This is for debugging and testing purposes only.
    """
    # Create a mock GitHub push event payload
    mock_payload = {
        "repository": {
            "full_name": "test-user/test-repo"
        },
        "pusher": {
            "name": "test-user"
        },
        "ref": "refs/heads/main",
        "commits": [
            {
                "id": "abc1234567890",
                "message": "Test commit message",
                "timestamp": "2023-10-25T12:00:00Z",
                "url": "https://github.com/test-user/test-repo/commit/abc1234567890",
                "author": {
                    "name": "Test User",
                    "email": "test@example.com"
                },
                "added": ["file1.txt"],
                "modified": ["file2.txt"],
                "removed": []
            }
        ]
    }
    
    # Convert the payload to JSON
    payload_bytes = json.dumps(mock_payload).encode('utf-8')
    
    # Generate a valid signature using the secret
    secret = settings.GITHUB_WEBHOOK_SECRET.encode()
    signature = 'sha256=' + hmac.new(secret, payload_bytes, hashlib.sha256).hexdigest()
    
    print("\n===== TEST WEBHOOK CALL =====")
    print(f"Generated signature: {signature}")
    
    # Create a fake request context to pass to the webhook handler
    headers = {
        "X-GitHub-Event": "push",
        "X-Hub-Signature-256": signature,
        "Content-Type": "application/json"
    }
    
    # Call the webhook handler directly
    try:
        # Manually verify the signature first
        if secret and signature:
            print("✅ Secret and signature look valid")
        
        # Call the service function directly with our test payload
        print("Calling process_push_event with test payload...")
        await process_push_event(mock_payload)
        return {
            "status": "success", 
            "message": "Test webhook call simulated successfully"
        }
    except Exception as e:
        print(f"❌ Error testing webhook: {str(e)}")
        return {"status": "error", "message": f"Error: {str(e)}"}

@app.get("/slack/thread/{channel_id}/{thread_ts}")
async def get_thread_replies(channel_id: str, thread_ts: str):
    """
    Get all replies in a specific thread.
    
    Args:
        channel_id: The channel ID
        thread_ts: The timestamp of the parent message
        
    Returns:
        Thread replies and parent message
    """
    try:
        # Call the Slack API directly to get fresh thread data
        thread_replies = slack_monitor.client.conversations_replies(
            channel=channel_id,
            ts=thread_ts,
            limit=100  # Get all replies
        )
        
        messages = thread_replies.get("messages", [])
        
        # Process messages to add user info and convert timestamps
        processed_messages = []
        for msg in messages:
            processed_msg = slack_monitor._process_message_users(msg)
            
            # Convert timestamps to human-readable format
            if "ts" in processed_msg:
                processed_msg["iso_ts"] = slack_monitor._convert_slack_ts_to_iso(processed_msg["ts"])
            if "thread_ts" in processed_msg:
                processed_msg["iso_thread_ts"] = slack_monitor._convert_slack_ts_to_iso(processed_msg["thread_ts"])
                
            processed_messages.append(processed_msg)
        
        # Extract parent message and replies
        parent_message = processed_messages[0] if processed_messages else None
        replies = processed_messages[1:] if len(processed_messages) > 1 else []
        
        return {
            "status": "success",
            "channel_id": channel_id,
            "thread_ts": thread_ts,
            "iso_thread_ts": slack_monitor._convert_slack_ts_to_iso(thread_ts),
            "parent_message": parent_message,
            "replies": replies,
            "reply_count": len(replies)
        }
    except Exception as e:
        return {"status": "error", "message": str(e)}

@app.post("/slack/deduplicate")
async def remove_duplicate_messages():
    """
    Remove duplicate messages from the Slack entities file.
    This endpoint will scan the entities file and remove any duplicate messages based on content.
    """
    try:
        # Get the entity data (this now includes deduplication logic)
        entity_data = slack_monitor.get_entity_message_data()
        
        # Count before and after
        original_count = entity_data.get("original_count", 0)
        current_count = len(entity_data.get("messages", []))
        
        return {
            "status": "success",
            "message": f"Duplicate messages removed successfully",
            "details": {
                "original_message_count": original_count,
                "current_message_count": current_count,
                "duplicates_removed": original_count - current_count if original_count > current_count else 0
            }
        }
    except Exception as e:
        return {"status": "error", "message": str(e)}

@app.post("/slack/sort-messages")
async def sort_messages_by_thread():
    """
    Sort all Slack messages first by thread and then chronologically.
    This endpoint organizes messages so that related thread messages are grouped together.
    """
    try:
        # Get the entity data (this will trigger the sort operation)
        entity_data = slack_monitor.get_entity_message_data()
        
        # Get the file path from the module
        from backend.slack_monitor import SLACK_ENTITIES_FILE
        
        return {
            "status": "success",
            "message": "Messages sorted by thread and chronological order",
            "details": {
                "message_count": len(entity_data.get("messages", [])),
                "file_path": SLACK_ENTITIES_FILE
            }
        }
    except Exception as e:
        return {"status": "error", "message": str(e)}



from pydantic import BaseModel

class ChatQuery(BaseModel):
    query: str

@app.post("/chat")
async def chat_endpoint_post(chat_query: ChatQuery):
    """
    RAG-powered chat endpoint that answers questions using the knowledge graph (POST method).
    
    Args:
        chat_query: The user's question or query as a JSON body
        
    Returns:
        The answer generated by the RAG system
    """
    try:
        # Extract the query from the request body
        query = chat_query.query
        
        # Capture debug information
        debug_info = {}
        
        # Call the RAG system with the query
        answer, node_type, reason = query_rag(query, top_k=5, capture_debug=debug_info)
        
        return {
            "status": "success",
            "query": query,
            "answer": answer,
            "metadata": {
                "node_type": node_type,
                "reason": reason
            },
            "debug": debug_info
        }
    except Exception as e:
        return {
            "status": "error",
            "query": chat_query.query if hasattr(chat_query, 'query') else "unknown",
            "message": f"Error processing query: {str(e)}"
        }
>>>>>>> 452c8603
<|MERGE_RESOLUTION|>--- conflicted
+++ resolved
@@ -3,23 +3,6 @@
 # app = FastAPI()
 # app.include_router(webhooks.router, prefix="/webhooks", tags=["webhooks"])
 
-<<<<<<< HEAD
-from fastapi import FastAPI, Request
-import logging
-import uvicorn
-from backend.routes.webhooks import router as webhooks_router
-from backend.services.github_processor import GitHubProcessor
-from backend.config import settings
-
-# Configure logging
-logging.basicConfig(
-    level=logging.INFO,
-    format='%(asctime)s - %(name)s - %(levelname)s - %(message)s'
-)
-logger = logging.getLogger(__name__)
-
-app = FastAPI(title="LA Hacks 2025 Webhook Handler")
-=======
 from fastapi import FastAPI, Request, Response, Header, Depends
 import json
 import hmac
@@ -46,20 +29,12 @@
 )
 
 app.include_router(webhooks.router, prefix="/webhooks", tags=["webhooks"])
->>>>>>> 452c8603
 
 # Global variables to store background threads
 slack_monitor_thread = None
 
 @app.on_event("startup")
 async def startup_event():
-<<<<<<< HEAD
-    """Startup event handler."""
-    logger.info("Server started")
-    logger.info(f"Actions file path: {settings.ACTIONS_FILE_PATH}")
-    logger.info("Supported webhook events: pull_request, issues, issue_comment, pull_request_review, "
-                "pull_request_review_comment, discussion, discussion_comment, label, push")
-=======
     print("server started")
     print(f"Webhook route available at: /webhooks/github")
     
@@ -88,20 +63,12 @@
 async def shutdown_event():
     print("Server shutting down")
     # Background threads will be automatically terminated as they are daemon threads
->>>>>>> 452c8603
 
 @app.get("/")
 async def root():
     """Root endpoint - API health check."""
     return {"status": "ok", "message": "GitHub webhook handler is running"}
 
-# Include the webhooks router
-app.include_router(webhooks_router, prefix="/webhooks", tags=["webhooks"])
-
-<<<<<<< HEAD
-if __name__ == "__main__":
-    uvicorn.run("main:app", host="0.0.0.0", port=8000, reload=True)
-=======
 @app.get("/slack/monitored-channels")
 async def get_monitored_channels():
     """Get information about all channels being monitored"""
@@ -427,5 +394,4 @@
             "status": "error",
             "query": chat_query.query if hasattr(chat_query, 'query') else "unknown",
             "message": f"Error processing query: {str(e)}"
-        }
->>>>>>> 452c8603
+        }