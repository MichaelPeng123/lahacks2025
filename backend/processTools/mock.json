{
  "users": [
    {
      "id": "user-32288183",
      "githubLogin": "MichaelPeng123",
      "name": "Michael Peng",
      "email": null
    },
    {
      "id": "user-125724364",
      "githubLogin": "Yatsz",
      "name": "Daniel Kim",
      "email": null
    },
    {
      "id": "user-56616222",
      "githubLogin": "thanosaw",
      "name": null,
      "email": null
    }
  ],
  "repositories": [
    {
      "id": "repo-973000550",
      "name": "lahacks2025",
      "fullName": "MichaelPeng123/lahacks2025",
      "description": null
    }
  ],
  "pullRequests": [
    {
      "id": "2484058143",
      "number": 26,
      "title": "integrated github fetching with mock data",
      "body": "integrated fetching of github repo history with knowledge graph data",
      "state": "open",
      "createdAt": "2025-04-27T07:42:32Z",
      "authorId": "user-32288183",
      "repositoryId": "repo-MichaelPeng123-lahacks2025"
    },
    {
      "id": "2484047221",
      "number": 24,
      "title": "Mike/agentwork",
      "body": "yo",
      "state": "open",
      "createdAt": "2025-04-27T07:21:03Z",
      "authorId": "user-32288183",
      "repositoryId": "repo-MichaelPeng123-lahacks2025"
    },
    {
      "id": "2484032003",
      "number": 23,
      "title": "Mike/gitapi",
      "body": "merging github api pr fetches into main",
      "state": "closed",
      "createdAt": "2025-04-27T06:56:02Z",
      "authorId": "user-32288183",
      "repositoryId": "repo-MichaelPeng123-lahacks2025"
    },
    {
      "id": "2484000082",
      "number": 22,
      "title": "LLM Rag functionality to read slack logs",
      "body": null,
      "state": "closed",
      "createdAt": "2025-04-27T06:17:28Z",
      "authorId": "user-56616222",
      "repositoryId": "repo-MichaelPeng123-lahacks2025"
    },
    {
      "id": "2483888121",
      "number": 21,
      "title": "Mike/agentwork",
      "body": "github side",
      "state": "closed",
      "createdAt": "2025-04-27T04:22:21Z",
      "authorId": "user-32288183",
      "repositoryId": "repo-MichaelPeng123-lahacks2025"
    },
    {
      "id": "2483858921",
      "number": 20,
      "title": "Upgrade Rag with ASI1-Mini by Fetch.ai",
      "body": "Sucessfully implemented RAG with AS1 by Fetch.ai",
      "state": "closed",
      "createdAt": "2025-04-27T04:01:20Z",
      "authorId": "user-125724364",
      "repositoryId": "repo-MichaelPeng123-lahacks2025"
    },
    {
      "id": "2483851228",
      "number": 19,
      "title": "Feat/rag endpoint",
      "body": null,
      "state": "closed",
      "createdAt": "2025-04-27T03:56:05Z",
      "authorId": "user-125724364",
      "repositoryId": "repo-MichaelPeng123-lahacks2025"
    },
    {
      "id": "2483843666",
      "number": 17,
      "title": "Mock Frontend",
      "body": "Mock frontend using components for code skeleton (NOT FINAL) also fix backend a little",
      "state": "closed",
      "createdAt": "2025-04-27T03:44:07Z",
      "authorId": "user-56616222",
      "repositoryId": "repo-MichaelPeng123-lahacks2025"
    },
    {
      "id": "2483818404",
      "number": 16,
      "title": "Mike/agentwork",
      "body": "NEW PULL REQUEST!",
      "state": "closed",
      "createdAt": "2025-04-27T02:50:15Z",
      "authorId": "user-32288183",
      "repositoryId": "repo-MichaelPeng123-lahacks2025"
    },
    {
      "id": "2483814560",
      "number": 15,
      "title": "Mike/githubwebhook",
      "body": null,
      "state": "closed",
      "createdAt": "2025-04-27T02:42:00Z",
      "authorId": "user-32288183",
      "repositoryId": "repo-MichaelPeng123-lahacks2025"
    },
    {
      "id": "2483812518",
      "number": 14,
      "title": "Mike/githubwebhook",
      "body": null,
      "state": "closed",
      "createdAt": "2025-04-27T02:40:05Z",
      "authorId": "user-32288183",
      "repositoryId": "repo-MichaelPeng123-lahacks2025"
    },
    {
      "id": "2483804957",
      "number": 13,
      "title": "Mike/agentwork",
      "body": null,
      "state": "closed",
      "createdAt": "2025-04-27T02:23:19Z",
      "authorId": "user-32288183",
      "repositoryId": "repo-MichaelPeng123-lahacks2025"
    },
    {
      "id": "2483738487",
      "number": 12,
      "title": "Mike/githubwebhook",
      "body": null,
      "state": "closed",
      "createdAt": "2025-04-27T00:49:53Z",
      "authorId": "user-32288183",
      "repositoryId": "repo-MichaelPeng123-lahacks2025"
    },
    {
      "id": "2483727993",
      "number": 11,
      "title": "Slack frontend (interacitons)",
      "body": "Proof of concept to link backend to frontend - not necessarily final",
      "state": "closed",
      "createdAt": "2025-04-27T00:30:29Z",
      "authorId": "user-56616222",
      "repositoryId": "repo-MichaelPeng123-lahacks2025"
    },
    {
      "id": "2483700816",
      "number": 10,
      "title": "Mike/githubwebhook",
      "body": "test pr",
      "state": "closed",
      "createdAt": "2025-04-26T23:50:21Z",
      "authorId": "user-32288183",
      "repositoryId": "repo-MichaelPeng123-lahacks2025"
    },
    {
      "id": "2483700398",
      "number": 9,
      "title": "Neo4j",
      "body": "Implemented the scaffolding and service for Neo4js and have mockdata for testing. \r\n\r\nAlso created sentence embeddings for vectorized semantic search. ",
      "state": "closed",
      "createdAt": "2025-04-26T23:48:52Z",
      "authorId": "user-125724364",
      "repositoryId": "repo-MichaelPeng123-lahacks2025"
    },
    {
      "id": "2483672430",
      "number": 7,
      "title": "Formatting JSON for Agent",
      "body": "Formatting slack data for input into agent in the format\r\n<img width=\"562\" alt=\"image\" src=\"https://github.com/user-attachments/assets/29211d55-b9bf-4358-a309-acc8e99b572e\" />\r\n",
      "state": "closed",
      "createdAt": "2025-04-26T23:21:12Z",
      "authorId": "user-56616222",
      "repositoryId": "repo-MichaelPeng123-lahacks2025"
    },
    {
      "id": "2483633404",
      "number": 6,
      "title": "Mike/githubwebhook",
      "body": "new pr",
      "state": "closed",
      "createdAt": "2025-04-26T22:45:50Z",
      "authorId": "user-32288183",
      "repositoryId": "repo-MichaelPeng123-lahacks2025"
    },
    {
      "id": "2483603204",
      "number": 5,
      "title": "Slack Monitoring",
      "body": "Monitor slack through devatlas slack bot - only does hardcoded channels so far but when we need expanded functionality, it can automatically find channels it's added to and monitor them all\r\n\r\nDumps all the slack data into a data folder with a json folder after running \r\n\r\nTo test run\r\n`source venv/bin/activate`\r\n`PYTHONPATH=/Users/andrewwang/Documents/lahacks2025 python -m uvicorn main:app --reload`",
      "state": "closed",
      "createdAt": "2025-04-26T22:19:02Z",
      "authorId": "user-56616222",
      "repositoryId": "repo-MichaelPeng123-lahacks2025"
    },
    {
      "id": "2483553371",
      "number": 3,
      "title": "Mike/githubwebhook",
      "body": "pls show up",
      "state": "closed",
      "createdAt": "2025-04-26T20:50:15Z",
      "authorId": "user-32288183",
      "repositoryId": "repo-MichaelPeng123-lahacks2025"
    },
    {
      "id": "2483547872",
      "number": 2,
      "title": "Mike/githubwebhook",
      "body": "hello!",
      "state": "closed",
      "createdAt": "2025-04-26T20:35:00Z",
      "authorId": "user-32288183",
      "repositoryId": "repo-MichaelPeng123-lahacks2025"
    },
    {
      "id": "2483541071",
      "number": 1,
      "title": "added prs to git webhook",
      "body": "pls merge this",
      "state": "closed",
      "createdAt": "2025-04-26T20:28:22Z",
      "authorId": "user-32288183",
      "repositoryId": "repo-MichaelPeng123-lahacks2025"
    }
  ],
  "issues": [
    {
      "id": "issue-3022876084",
      "number": 25,
      "title": "frontend development",
      "body": "Implementing the frontend",
      "state": "open",
      "createdAt": "2025-04-27T07:29:18Z",
      "authorId": "user-125724364",
      "repositoryId": "repo-MichaelPeng123-lahacks2025"
    },
    {
      "id": "issue-3022637552",
      "number": 18,
      "title": "Knowledge Graph + RAG Integration with AS1",
      "body": null,
      "state": "closed",
      "createdAt": "2025-04-27T03:44:20Z",
      "authorId": "user-125724364",
      "repositoryId": "repo-MichaelPeng123-lahacks2025"
    },
    {
      "id": "issue-3022471666",
      "number": 8,
      "title": "Neo4j Setup",
      "body": "Integrate Neo4j for a knowledge and build out the scaffolding for the database setup",
      "state": "closed",
      "createdAt": "2025-04-26T23:48:15Z",
      "authorId": "user-125724364",
      "repositoryId": "repo-MichaelPeng123-lahacks2025"
    },
    {
      "id": "issue-3022308208",
      "number": 4,
      "title": "test issue",
      "body": "testing if it shows up on the webhook",
      "state": "open",
      "createdAt": "2025-04-26T20:57:08Z",
      "authorId": "user-32288183",
      "repositoryId": "repo-MichaelPeng123-lahacks2025"
    }
  ],
  "slackChannels": [
    {
      "id": "30c5328e-4a86-47e5-8790-9053a565ba30",
      "slackId": "C08PYHJ2B3N",
      "name": "all-devatlas",
      "isPrivate": false
    },
    {
      "id": "5eeb12e9-b20a-4106-852e-2501ffcf53d7",
      "slackId": "C08PLFR675L",
      "name": "project-lahacks",
      "isPrivate": false
    }
  ],
  "slackMessages": [
    {
<<<<<<< HEAD
      "id": "e8f44b45-80e0-4611-ac5b-8274cc4e9382",
      "slackId": "uswangandrew",
      "channelId": "C08PYHJ2B3N",
      "text": "current plan is to hold an iframe inside a VSCODE sidebar that links to our frontend web app",
      "threadTs": null,
      "createdAt": "2025-04-26T19:54:57.533Z"
    },
    {
      "id": "46580b3c-7f8e-4447-a57c-dfe564e9d271",
      "slackId": "uswangandrew",
=======
      "id": "cbcd6543-0314-49ed-998d-f431acc5bfa9",
      "slackId": "uswangandrew",
      "channelId": "C08PYHJ2B3N",
      "text": "@uswangandrew has joined the channel",
      "threadTs": null,
      "createdAt": "2025-04-26T12:52:47.014Z"
    },
    {
      "id": "b54a8af7-3ec4-49fb-9bb3-c5812ede9bed",
      "slackId": "michellefeng153",
>>>>>>> 47a3964a
      "channelId": "C08PYHJ2B3N",
      "text": "Im working on the vscode extensino right now",
      "threadTs": null,
      "createdAt": "2025-04-26T19:54:43.107Z"
    },
    {
<<<<<<< HEAD
      "id": "1d82fbcc-0ad2-435d-9d02-a1b0b5dce61f",
      "slackId": "hyunkim03",
      "channelId": "C08PYHJ2B3N",
      "text": "Will start getting on top of the frontend soon",
      "threadTs": null,
      "createdAt": "2025-04-26T19:51:49.347Z"
    },
    {
      "id": "3003e18d-15ef-4e79-bc81-1f5b4c65713d",
      "slackId": "hyunkim03",
=======
      "id": "245f0af8-7313-4d1c-bf4c-a9847e9c3ead",
      "slackId": "michael123.peng",
>>>>>>> 47a3964a
      "channelId": "C08PYHJ2B3N",
      "text": "I think the RAG is going well, almost done",
      "threadTs": null,
      "createdAt": "2025-04-26T19:51:42.557Z"
    },
    {
<<<<<<< HEAD
      "id": "81dffa12-9be3-49f2-8284-0e07e5484102",
      "slackId": "uswangandrew",
      "channelId": "C08PYHJ2B3N",
      "text": "Thank you so much daniel for integrating that! What's the status on importing data from  my slack function?",
      "threadTs": null,
      "createdAt": "2025-04-26T19:51:32.214Z"
    },
    {
      "id": "71eaecd6-049a-4a7a-924b-964b9ae75f69",
=======
      "id": "d24f117a-46bc-4bc8-86de-b18232281daa",
>>>>>>> 47a3964a
      "slackId": "hyunkim03",
      "channelId": "C08PYHJ2B3N",
      "text": "I just used AS1 for the LLM",
      "threadTs": null,
      "createdAt": "2025-04-26T19:51:20.755Z"
    },
    {
<<<<<<< HEAD
      "id": "f086ee4e-c681-4bee-901d-8a2db74796df",
      "slackId": "hyunkim03",
      "channelId": "C08PYHJ2B3N",
      "text": "I ran into some bugs when it came to a RAG",
      "threadTs": null,
      "createdAt": "2025-04-26T19:51:18.486Z"
    },
    {
      "id": "bd0d821a-a4cf-48d7-8abf-dd37a6492bcc",
      "slackId": "hyunkim03",
      "channelId": "C08PYHJ2B3N",
      "text": "Hey by the way I integrated the knowledge graph",
      "threadTs": null,
      "createdAt": "2025-04-26T19:51:08.109Z"
    },
    {
      "id": "484933e6-785b-4da6-94bf-c8915bf284bb",
=======
      "id": "63905a88-6ca3-4619-838a-b144831d1822",
>>>>>>> 47a3964a
      "slackId": "uswangandrew",
      "channelId": "C08PYHJ2B3N",
      "text": "hihihi",
      "threadTs": null,
      "createdAt": "2025-04-26T17:27:58.035Z"
    },
    {
<<<<<<< HEAD
      "id": "b8ee8222-67aa-435f-b883-0b99601d9438",
      "slackId": "uswangandrew",
      "channelId": "C08PYHJ2B3N",
      "text": "test 3031940928401938",
      "threadTs": null,
      "createdAt": "2025-04-26T17:26:45.760Z"
    },
    {
      "id": "ee6468bd-c402-475e-8b6c-98bfb6c4ecc5",
      "slackId": "uswangandrew",
      "channelId": "C08PYHJ2B3N",
      "text": "project is going well! test",
=======
      "id": "5d9fab0d-0d79-4a2f-9cd0-00ba33ead47e",
      "slackId": "hyunkim03",
      "channelId": "C08PLFR675L",
      "text": "@hyunkim03 has joined the channel",
>>>>>>> 47a3964a
      "threadTs": null,
      "createdAt": "2025-04-26T17:24:12.203Z"
    },
    {
<<<<<<< HEAD
      "id": "c45e332f-457b-4aef-ae4f-71edb864c4c5",
      "slackId": "uswangandrew",
      "channelId": "C08PYHJ2B3N",
      "text": "fetch ai ressed my family",
      "threadTs": null,
      "createdAt": "2025-04-26T16:54:19.306Z"
    },
    {
      "id": "c4110240-b528-4721-9edc-a4bc3e6be22e",
      "slackId": "uswangandrew",
      "channelId": "C08PYHJ2B3N",
      "text": "no unfortunately my kitchen gas stove exlpoded on contact and everyone caught on fire",
=======
      "id": "a86922c7-3158-4e38-b6d7-a0fe0e5df46f",
      "slackId": "michael123.peng",
      "channelId": "C08PLFR675L",
      "text": "@michael123.peng has joined the channel",
>>>>>>> 47a3964a
      "threadTs": null,
      "createdAt": "2025-04-26T16:50:43.118Z"
    },
    {
<<<<<<< HEAD
      "id": "1d5fc6e9-cbd5-4aeb-b806-112bf6953a78",
      "slackId": "hyunkim03",
      "channelId": "C08PYHJ2B3N",
      "text": "can i do anything to help",
      "threadTs": null,
      "createdAt": "2025-04-26T16:50:25.776Z"
    },
    {
      "id": "b140f63f-48ad-440c-add4-3b936ff782aa",
      "slackId": "hyunkim03",
      "channelId": "C08PYHJ2B3N",
      "text": "thats so sad",
=======
      "id": "4004c903-fc7d-46b6-a258-b944ee10c459",
      "slackId": "michellefeng153",
      "channelId": "C08PLFR675L",
      "text": "@michellefeng153 has joined the channel",
>>>>>>> 47a3964a
      "threadTs": null,
      "createdAt": "2025-04-26T16:50:20.531Z"
    },
    {
<<<<<<< HEAD
      "id": "112c8acf-18fe-4d2e-93fe-c913c950b2e9",
      "slackId": "hyunkim03",
      "channelId": "C08PYHJ2B3N",
      "text": "oh no",
      "threadTs": null,
      "createdAt": "2025-04-26T16:50:18.575Z"
    },
    {
      "id": "4ac2c886-0037-4cbc-9a68-76007bd543c9",
=======
      "id": "4c5c437e-e6e6-41d4-b8da-3c1d63cc0e09",
>>>>>>> 47a3964a
      "slackId": "uswangandrew",
      "channelId": "C08PYHJ2B3N",
      "text": "a tree fell on my house",
      "threadTs": null,
      "createdAt": "2025-04-26T16:50:14.505Z"
    },
    {
<<<<<<< HEAD
      "id": "ca9ad442-b0ab-44b3-aabb-06b4f468d2b9",
      "slackId": "hyunkim03",
      "channelId": "C08PYHJ2B3N",
      "text": "hi",
=======
      "id": "c269b47c-0271-4ff6-ae37-73896cabb7e3",
      "slackId": "slackbot",
      "channelId": "C08PLFR675L",
      "text": "",
>>>>>>> 47a3964a
      "threadTs": null,
      "createdAt": "2025-04-26T16:50:13.252Z"
    },
    {
<<<<<<< HEAD
      "id": "340e2b8d-3821-40aa-bc7c-3d63f263c4e3",
=======
      "id": "0d9dc987-4462-44d5-8836-c834dd727bd4",
>>>>>>> 47a3964a
      "slackId": "uswangandrew",
      "channelId": "C08PYHJ2B3N",
      "text": "how is everyone doing today",
      "threadTs": null,
      "createdAt": "2025-04-26T16:50:12.551Z"
    },
    {
<<<<<<< HEAD
      "id": "d1b51f61-e7b6-4ec4-83c7-59696c42e24b",
      "slackId": "michael123.peng",
=======
      "id": "1acb1a87-6fdb-419d-b6dd-50b088b19a7b",
      "slackId": "devatlas",
>>>>>>> 47a3964a
      "channelId": "C08PYHJ2B3N",
      "text": "hello!",
      "threadTs": null,
      "createdAt": "2025-04-26T15:48:33.853Z"
    },
    {
<<<<<<< HEAD
      "id": "e3a38582-e17d-4e97-86fe-b8384cf6fe6d",
      "slackId": "uswangandrew",
      "channelId": "C08PYHJ2B3N",
      "text": "identifiable",
      "threadTs": null,
      "createdAt": "2025-04-26T15:39:32.711Z"
    },
    {
      "id": "0fea4d4e-d1b7-47c0-bef7-cd84a52b2e09",
=======
      "id": "a1ee1de8-540c-4e84-9a61-4e2ce0cba183",
>>>>>>> 47a3964a
      "slackId": "uswangandrew",
      "channelId": "C08PYHJ2B3N",
      "text": "test",
      "threadTs": null,
      "createdAt": "2025-04-26T15:12:50.152Z"
    },
    {
<<<<<<< HEAD
      "id": "bec18491-cda5-4717-aaae-42213d24399f",
      "slackId": "uswangandrew",
=======
      "id": "dba34185-e695-4ea7-bc50-7c4662ea7bcc",
      "slackId": "hyunkim03",
>>>>>>> 47a3964a
      "channelId": "C08PYHJ2B3N",
      "text": "asdsada",
      "threadTs": null,
      "createdAt": "2025-04-26T15:10:52.285Z"
    },
    {
<<<<<<< HEAD
      "id": "48cbb150-7ba9-4531-8585-83a032d0ef54",
=======
      "id": "0265ca3b-a5e5-481c-92c5-1bfb1d2a89bc",
>>>>>>> 47a3964a
      "slackId": "uswangandrew",
      "channelId": "C08PYHJ2B3N",
      "text": "oh",
      "threadTs": null,
      "createdAt": "2025-04-26T15:06:28.172Z"
    },
    {
<<<<<<< HEAD
      "id": "dc35731c-0749-4e84-8ec6-8cda42c18503",
=======
      "id": "46683d8f-fc09-4745-9bab-df8f694fa5c0",
>>>>>>> 47a3964a
      "slackId": "uswangandrew",
      "channelId": "C08PYHJ2B3N",
      "text": "spam",
      "threadTs": null,
      "createdAt": "2025-04-26T15:06:09.683Z"
    },
    {
<<<<<<< HEAD
      "id": "311c478e-af5a-47e8-a147-6f3433af24ce",
=======
      "id": "d4cffff3-2679-4b71-9e7f-38853a1d68ec",
>>>>>>> 47a3964a
      "slackId": "uswangandrew",
      "channelId": "C08PYHJ2B3N",
      "text": "spam",
      "threadTs": null,
      "createdAt": "2025-04-26T14:59:14.601Z"
    },
    {
      "id": "49789630-d5d7-4a16-9c08-53f92ef096a9",
      "slackId": "uswangandrew",
      "channelId": "C08PYHJ2B3N",
      "text": "forty borty",
      "threadTs": null,
      "createdAt": "2025-04-26T14:57:42.525Z"
    },
    {
<<<<<<< HEAD
      "id": "d4cffff3-2679-4b71-9e7f-38853a1d68ec",
=======
      "id": "311c478e-af5a-47e8-a147-6f3433af24ce",
>>>>>>> 47a3964a
      "slackId": "uswangandrew",
      "channelId": "C08PYHJ2B3N",
      "text": "test number 3",
      "threadTs": null,
      "createdAt": "2025-04-26T14:57:30.330Z"
    },
    {
<<<<<<< HEAD
      "id": "46683d8f-fc09-4745-9bab-df8f694fa5c0",
=======
      "id": "dc35731c-0749-4e84-8ec6-8cda42c18503",
>>>>>>> 47a3964a
      "slackId": "uswangandrew",
      "channelId": "C08PYHJ2B3N",
      "text": "hi",
      "threadTs": null,
      "createdAt": "2025-04-26T14:55:36.966Z"
    },
    {
<<<<<<< HEAD
      "id": "a1ee1de8-540c-4e84-9a61-4e2ce0cba183",
=======
      "id": "48cbb150-7ba9-4531-8585-83a032d0ef54",
>>>>>>> 47a3964a
      "slackId": "uswangandrew",
      "channelId": "C08PYHJ2B3N",
      "text": "test",
      "threadTs": "2025-04-26T14:25:44.418Z",
      "createdAt": "2025-04-26T14:25:44.418Z"
    },
    {
<<<<<<< HEAD
      "id": "1acb1a87-6fdb-419d-b6dd-50b088b19a7b",
=======
      "id": "5e8efb39-d599-4420-8318-2b49cc8821c3",
>>>>>>> 47a3964a
      "slackId": "devatlas",
      "channelId": "C08PYHJ2B3N",
      "text": "@devatlas has joined the channel",
      "threadTs": null,
<<<<<<< HEAD
      "createdAt": "2025-04-26T14:25:41.042Z"
    },
    {
      "id": "0d9dc987-4462-44d5-8836-c834dd727bd4",
=======
      "createdAt": "2025-04-26T15:07:29.732Z"
    },
    {
      "id": "bec18491-cda5-4717-aaae-42213d24399f",
>>>>>>> 47a3964a
      "slackId": "uswangandrew",
      "channelId": "C08PYHJ2B3N",
      "text": "Hi all !",
      "threadTs": null,
      "createdAt": "2025-04-26T13:41:29.805Z"
    },
    {
<<<<<<< HEAD
      "id": "d24f117a-46bc-4bc8-86de-b18232281daa",
      "slackId": "hyunkim03",
=======
      "id": "0fea4d4e-d1b7-47c0-bef7-cd84a52b2e09",
      "slackId": "uswangandrew",
>>>>>>> 47a3964a
      "channelId": "C08PYHJ2B3N",
      "text": "@hyunkim03 has joined the channel",
      "threadTs": null,
      "createdAt": "2025-04-26T13:01:47.692Z"
    },
    {
<<<<<<< HEAD
      "id": "245f0af8-7313-4d1c-bf4c-a9847e9c3ead",
      "slackId": "michael123.peng",
=======
      "id": "e3a38582-e17d-4e97-86fe-b8384cf6fe6d",
      "slackId": "uswangandrew",
>>>>>>> 47a3964a
      "channelId": "C08PYHJ2B3N",
      "text": "@michael123.peng has joined the channel",
      "threadTs": null,
      "createdAt": "2025-04-26T13:01:47.023Z"
    },
    {
<<<<<<< HEAD
      "id": "b54a8af7-3ec4-49fb-9bb3-c5812ede9bed",
      "slackId": "michellefeng153",
=======
      "id": "d1b51f61-e7b6-4ec4-83c7-59696c42e24b",
      "slackId": "michael123.peng",
>>>>>>> 47a3964a
      "channelId": "C08PYHJ2B3N",
      "text": "@michellefeng153 has joined the channel",
      "threadTs": null,
      "createdAt": "2025-04-26T13:01:33.304Z"
    },
    {
<<<<<<< HEAD
      "id": "cbcd6543-0314-49ed-998d-f431acc5bfa9",
=======
      "id": "340e2b8d-3821-40aa-bc7c-3d63f263c4e3",
>>>>>>> 47a3964a
      "slackId": "uswangandrew",
      "channelId": "C08PYHJ2B3N",
      "text": "@uswangandrew has joined the channel",
      "threadTs": null,
      "createdAt": "2025-04-26T12:52:47.014Z"
    },
    {
<<<<<<< HEAD
      "id": "dba34185-e695-4ea7-bc50-7c4662ea7bcc",
=======
      "id": "ca9ad442-b0ab-44b3-aabb-06b4f468d2b9",
>>>>>>> 47a3964a
      "slackId": "hyunkim03",
      "channelId": "C08PYHJ2B3N",
      "text": "hi",
      "threadTs": "2025-04-26T14:25:44.418Z",
      "createdAt": "2025-04-26T14:33:36.850Z"
    },
    {
<<<<<<< HEAD
      "id": "0265ca3b-a5e5-481c-92c5-1bfb1d2a89bc",
=======
      "id": "4ac2c886-0037-4cbc-9a68-76007bd543c9",
>>>>>>> 47a3964a
      "slackId": "uswangandrew",
      "channelId": "C08PYHJ2B3N",
      "text": "some message to command f",
      "threadTs": "2025-04-26T14:25:44.418Z",
      "createdAt": "2025-04-26T16:11:25.747Z"
    },
    {
      "id": "ce91b0ef-8424-4f44-a068-db1a81eb34e5",
      "slackId": "uswangandrew",
      "channelId": "C08PLFR675L",
      "text": "Working on ai integratino",
      "threadTs": null,
      "createdAt": "2025-04-26T21:24:51.226Z"
    },
    {
<<<<<<< HEAD
      "id": "5e8efb39-d599-4420-8318-2b49cc8821c3",
      "slackId": "devatlas",
      "channelId": "C08PLFR675L",
      "text": "@devatlas has joined the channel",
=======
      "id": "112c8acf-18fe-4d2e-93fe-c913c950b2e9",
      "slackId": "hyunkim03",
      "channelId": "C08PYHJ2B3N",
      "text": "oh no",
>>>>>>> 47a3964a
      "threadTs": null,
      "createdAt": "2025-04-26T15:07:29.732Z"
    },
    {
<<<<<<< HEAD
      "id": "c269b47c-0271-4ff6-ae37-73896cabb7e3",
      "slackId": "slackbot",
      "channelId": "C08PLFR675L",
      "text": "",
=======
      "id": "b140f63f-48ad-440c-add4-3b936ff782aa",
      "slackId": "hyunkim03",
      "channelId": "C08PYHJ2B3N",
      "text": "thats so sad",
>>>>>>> 47a3964a
      "threadTs": null,
      "createdAt": "2025-04-26T13:07:49.678Z"
    },
    {
<<<<<<< HEAD
      "id": "4c5c437e-e6e6-41d4-b8da-3c1d63cc0e09",
      "slackId": "uswangandrew",
      "channelId": "C08PLFR675L",
      "text": "Web-ui will be used primarily by PMs and Managers, ones that want to see who has been contributing to a codebase and what they've been contributing to the overall project.\n\nEngineers will primarily use the VSCode extension facing side of the product - where you can ask questions about functions, proprietary APIs, past decisions, and code conventions",
      "threadTs": null,
      "createdAt": "2025-04-26T13:04:42.499Z"
    },
    {
      "id": "4004c903-fc7d-46b6-a258-b944ee10c459",
      "slackId": "michellefeng153",
      "channelId": "C08PLFR675L",
      "text": "@michellefeng153 has joined the channel",
      "threadTs": null,
      "createdAt": "2025-04-26T13:02:36.515Z"
    },
    {
      "id": "a86922c7-3158-4e38-b6d7-a0fe0e5df46f",
      "slackId": "michael123.peng",
      "channelId": "C08PLFR675L",
      "text": "@michael123.peng has joined the channel",
      "threadTs": null,
      "createdAt": "2025-04-26T13:02:36.379Z"
    },
    {
      "id": "5d9fab0d-0d79-4a2f-9cd0-00ba33ead47e",
=======
      "id": "1d5fc6e9-cbd5-4aeb-b806-112bf6953a78",
>>>>>>> 47a3964a
      "slackId": "hyunkim03",
      "channelId": "C08PLFR675L",
      "text": "@hyunkim03 has joined the channel",
      "threadTs": null,
      "createdAt": "2025-04-26T13:02:36.195Z"
    },
    {
<<<<<<< HEAD
      "id": "63905a88-6ca3-4619-838a-b144831d1822",
=======
      "id": "c4110240-b528-4721-9edc-a4bc3e6be22e",
>>>>>>> 47a3964a
      "slackId": "uswangandrew",
      "channelId": "C08PLFR675L",
      "text": "@uswangandrew has joined the channel",
      "threadTs": null,
      "createdAt": "2025-04-26T13:02:33.641Z"
    },
    {
<<<<<<< HEAD
      "id": "0d64a6e4-28de-45f3-af55-58c6a7d3edbc",
      "slackId": "devatlas",
=======
      "id": "c45e332f-457b-4aef-ae4f-71edb864c4c5",
      "slackId": "uswangandrew",
>>>>>>> 47a3964a
      "channelId": "C08PYHJ2B3N",
      "text": "@devatlas has joined the channel",
      "threadTs": null,
      "createdAt": "2025-04-26T23:58:25.865Z"
    },
    {
<<<<<<< HEAD
      "id": "72296768-99b0-4b60-925e-9e87671da5ce",
=======
      "id": "ee6468bd-c402-475e-8b6c-98bfb6c4ecc5",
>>>>>>> 47a3964a
      "slackId": "uswangandrew",
      "channelId": "C08PYHJ2B3N",
      "text": "the rag should be able to read our messages",
      "threadTs": null,
      "createdAt": "2025-04-26T23:43:42.135Z"
    },
    {
<<<<<<< HEAD
      "id": "cc294b71-4857-4d4f-b1bf-bc432fc888b9",
=======
      "id": "b8ee8222-67aa-435f-b883-0b99601d9438",
>>>>>>> 47a3964a
      "slackId": "uswangandrew",
      "channelId": "C08PYHJ2B3N",
      "text": "im working on rag implementation",
      "threadTs": null,
      "createdAt": "2025-04-26T23:43:38.032Z"
    },
    {
<<<<<<< HEAD
      "id": "3f01868c-fde3-4b29-9f23-0fa1e70b94c6",
      "slackId": "hyunkim03",
=======
      "id": "484933e6-785b-4da6-94bf-c8915bf284bb",
      "slackId": "uswangandrew",
>>>>>>> 47a3964a
      "channelId": "C08PYHJ2B3N",
      "text": "im working on the frontend right now",
      "threadTs": null,
      "createdAt": "2025-04-26T22:46:02.963Z"
    },
    {
<<<<<<< HEAD
      "id": "f975ba25-97a3-4938-b4f4-52584808ef3a",
      "slackId": "devatlas",
      "channelId": "C08PLFR675L",
      "text": "@devatlas has joined the channel",
      "threadTs": null,
      "createdAt": "2025-04-26T23:58:30.811Z"
    },
    {
      "id": "1fe392e0-928a-4d85-b4df-0e0eb4da591f",
      "slackId": "hyunkim03",
      "channelId": "C08PYHJ2B3N",
      "text": "I have a knowledge graph visuzalization",
      "threadTs": null,
      "createdAt": "2025-04-27T00:29:38.202Z"
    },
    {
      "id": "8b4010bc-e8bc-4ec9-ba33-e01fc60db0de",
=======
      "id": "bd0d821a-a4cf-48d7-8abf-dd37a6492bcc",
>>>>>>> 47a3964a
      "slackId": "hyunkim03",
      "channelId": "C08PYHJ2B3N",
      "text": "I got the chatbot interface to work",
      "threadTs": null,
      "createdAt": "2025-04-27T00:29:30.701Z"
    },
    {
<<<<<<< HEAD
      "id": "728e3715-d7e3-4c71-b036-06849b73c98f",
=======
      "id": "f086ee4e-c681-4bee-901d-8a2db74796df",
>>>>>>> 47a3964a
      "slackId": "hyunkim03",
      "channelId": "C08PYHJ2B3N",
      "text": "I am wokring on the frontend",
      "threadTs": null,
      "createdAt": "2025-04-27T00:29:26.777Z"
    },
    {
<<<<<<< HEAD
      "id": "d2bdb8b6-003c-46be-b8be-7545382f3f28",
=======
      "id": "71eaecd6-049a-4a7a-924b-964b9ae75f69",
>>>>>>> 47a3964a
      "slackId": "hyunkim03",
      "channelId": "C08PYHJ2B3N",
      "text": "I implemented ASI1-mini in the RAG System, utilizing Fetch,AI\u2019s capabilities",
      "threadTs": null,
      "createdAt": "2025-04-27T00:36:23.104Z"
    },
    {
<<<<<<< HEAD
      "id": "682eadce-e4cf-4064-9a45-5edd08ce1139",
      "slackId": "hyunkim03",
=======
      "id": "81dffa12-9be3-49f2-8284-0e07e5484102",
      "slackId": "uswangandrew",
>>>>>>> 47a3964a
      "channelId": "C08PYHJ2B3N",
      "text": "I am implementing Gemini",
      "threadTs": null,
      "createdAt": "2025-04-27T00:36:15.909Z"
    },
    {
<<<<<<< HEAD
      "id": "157171fa-0b4c-4621-8b21-81b8529e45b6",
      "slackId": "uswangandrew",
=======
      "id": "3003e18d-15ef-4e79-bc81-1f5b4c65713d",
      "slackId": "hyunkim03",
>>>>>>> 47a3964a
      "channelId": "C08PYHJ2B3N",
      "text": "I am GETTING CLOSE TO GETTING EVERYTHING DONE",
      "threadTs": null,
      "createdAt": "2025-04-27T00:35:31.296Z"
    },
    {
<<<<<<< HEAD
      "id": "8ef459ca-2313-4b05-b9d4-3861ca855ae2",
      "slackId": "uswangandrew",
      "channelId": "C08PLFR675L",
      "text": "hi",
=======
      "id": "1d82fbcc-0ad2-435d-9d02-a1b0b5dce61f",
      "slackId": "hyunkim03",
      "channelId": "C08PYHJ2B3N",
      "text": "Will start getting on top of the frontend soon",
>>>>>>> 47a3964a
      "threadTs": null,
      "createdAt": "2025-04-27T00:35:03.536Z"
    },
    {
<<<<<<< HEAD
      "id": "375f3179-b31f-4adb-bcb4-784bc673efc3",
=======
      "id": "46580b3c-7f8e-4447-a57c-dfe564e9d271",
>>>>>>> 47a3964a
      "slackId": "uswangandrew",
      "channelId": "C08PLFR675L",
      "text": "hi",
      "threadTs": null,
      "createdAt": "2025-04-27T00:35:03.205Z"
    },
    {
<<<<<<< HEAD
      "id": "320cc4c7-0b08-44e7-aa3b-db329777c79f",
=======
      "id": "e8f44b45-80e0-4611-ac5b-8274cc4e9382",
>>>>>>> 47a3964a
      "slackId": "uswangandrew",
      "channelId": "C08PLFR675L",
      "text": "hi",
      "threadTs": null,
      "createdAt": "2025-04-27T00:35:02.820Z"
    },
    {
<<<<<<< HEAD
      "id": "738c05ae-c452-4eab-8c4a-77877e1ecb5d",
=======
      "id": "ce91b0ef-8424-4f44-a068-db1a81eb34e5",
>>>>>>> 47a3964a
      "slackId": "uswangandrew",
      "channelId": "C08PLFR675L",
      "text": "ih",
      "threadTs": null,
      "createdAt": "2025-04-27T00:35:02.255Z"
    },
    {
<<<<<<< HEAD
      "id": "ff279ee9-c639-4351-8804-d074943fda2d",
      "slackId": "uswangandrew",
      "channelId": "C08PLFR675L",
      "text": "ihi",
      "threadTs": null,
      "createdAt": "2025-04-27T00:35:01.995Z"
    },
    {
      "id": "8da21bf3-52db-4f86-a105-8f92dc3d7236",
=======
      "id": "41993c84-aa87-44cf-ad35-36ad71e20b3d",
      "slackId": "hyunkim03",
      "channelId": "C08PYHJ2B3N",
      "text": "im working on the frontend right now",
      "threadTs": null,
      "createdAt": "2025-04-26T22:46:02.963Z"
    },
    {
      "id": "13604dc4-f64d-4d21-b40f-1b35b2c57e38",
      "slackId": "uswangandrew",
      "channelId": "C08PYHJ2B3N",
      "text": "im working on rag implementation",
      "threadTs": null,
      "createdAt": "2025-04-26T23:43:38.032Z"
    },
    {
      "id": "4f803095-8464-494e-8714-47aaf32e1904",
      "slackId": "uswangandrew",
      "channelId": "C08PYHJ2B3N",
      "text": "the rag should be able to read our messages",
      "threadTs": null,
      "createdAt": "2025-04-26T23:43:42.135Z"
    },
    {
      "id": "5fbae29e-caea-47bf-991f-056661cd7112",
      "slackId": "devatlas",
      "channelId": "C08PYHJ2B3N",
      "text": "@devatlas has joined the channel",
      "threadTs": null,
      "createdAt": "2025-04-26T23:58:25.865Z"
    },
    {
      "id": "76ea3622-f5a6-49b2-9679-7726b753fb84",
      "slackId": "devatlas",
      "channelId": "C08PLFR675L",
      "text": "@devatlas has joined the channel",
      "threadTs": null,
      "createdAt": "2025-04-26T23:58:30.811Z"
    },
    {
      "id": "d73302d5-e725-4726-a453-2354c6b89671",
      "slackId": "hyunkim03",
      "channelId": "C08PYHJ2B3N",
      "text": "I am wokring on the frontend",
      "threadTs": null,
      "createdAt": "2025-04-27T00:29:26.777Z"
    },
    {
      "id": "fffc8b58-5bec-4149-8080-25eecf6acade",
      "slackId": "hyunkim03",
      "channelId": "C08PYHJ2B3N",
      "text": "I got the chatbot interface to work",
      "threadTs": null,
      "createdAt": "2025-04-27T00:29:30.701Z"
    },
    {
      "id": "7631ebab-52e2-4ed9-8d55-5817cf1cdf52",
      "slackId": "hyunkim03",
      "channelId": "C08PYHJ2B3N",
      "text": "I have a knowledge graph visuzalization",
      "threadTs": null,
      "createdAt": "2025-04-27T00:29:38.202Z"
    },
    {
      "id": "5c14e2e9-0e79-474c-90c6-e7bdb2e72ec5",
      "slackId": "uswangandrew",
      "channelId": "C08PLFR675L",
      "text": "alskdjkasdjalsdjalksd",
      "threadTs": null,
      "createdAt": "2025-04-27T00:34:59.764Z"
    },
    {
      "id": "9a88fbf7-13f1-43fa-a83a-1b8c9b06c888",
      "slackId": "uswangandrew",
      "channelId": "C08PLFR675L",
      "text": "salkdjasldkjalsd",
      "threadTs": null,
      "createdAt": "2025-04-27T00:35:00.309Z"
    },
    {
      "id": "93b1907a-e763-48f8-861c-d9eb5db27c4f",
      "slackId": "uswangandrew",
      "channelId": "C08PLFR675L",
      "text": "hihi",
      "threadTs": null,
      "createdAt": "2025-04-27T00:35:01.076Z"
    },
    {
      "id": "ff889887-7990-4162-8b2f-a8b4e076541a",
      "slackId": "uswangandrew",
      "channelId": "C08PLFR675L",
      "text": "ih",
      "threadTs": null,
      "createdAt": "2025-04-27T00:35:01.430Z"
    },
    {
      "id": "ab128a6c-f747-42db-bae4-90b923277b16",
>>>>>>> 47a3964a
      "slackId": "uswangandrew",
      "channelId": "C08PLFR675L",
      "text": "ih",
      "threadTs": null,
      "createdAt": "2025-04-27T00:35:01.746Z"
    },
    {
<<<<<<< HEAD
      "id": "7fa3078f-5c78-4a26-a0bf-6301847aaac1",
=======
      "id": "b96d62b0-4b5b-4669-8ff8-477b4f0b745b",
      "slackId": "uswangandrew",
      "channelId": "C08PLFR675L",
      "text": "ihi",
      "threadTs": null,
      "createdAt": "2025-04-27T00:35:01.995Z"
    },
    {
      "id": "4687378c-2b8d-4d2b-8013-3230b932af7e",
>>>>>>> 47a3964a
      "slackId": "uswangandrew",
      "channelId": "C08PLFR675L",
      "text": "ih",
      "threadTs": null,
<<<<<<< HEAD
      "createdAt": "2025-04-27T00:35:01.430Z"
    },
    {
      "id": "d06e899f-23c8-4bc8-85f2-1c0cc48a74ff",
      "slackId": "uswangandrew",
      "channelId": "C08PLFR675L",
      "text": "hihi",
      "threadTs": null,
      "createdAt": "2025-04-27T00:35:01.076Z"
    },
    {
      "id": "dc51d622-cf78-4f7b-a875-b6a22acf6eaf",
      "slackId": "uswangandrew",
      "channelId": "C08PLFR675L",
      "text": "salkdjasldkjalsd",
      "threadTs": null,
      "createdAt": "2025-04-27T00:35:00.309Z"
    },
    {
      "id": "51cdc45b-a5e4-4302-8c04-06402f9d3b15",
      "slackId": "uswangandrew",
      "channelId": "C08PLFR675L",
      "text": "alskdjkasdjalsdjalksd",
      "threadTs": null,
      "createdAt": "2025-04-27T00:34:59.764Z"
=======
      "createdAt": "2025-04-27T00:35:02.255Z"
    },
    {
      "id": "2a9f9046-cdbd-434d-ae10-057348a04d64",
      "slackId": "uswangandrew",
      "channelId": "C08PLFR675L",
      "text": "hi",
      "threadTs": null,
      "createdAt": "2025-04-27T00:35:02.820Z"
    },
    {
      "id": "abccc57d-d9ab-4a35-8e40-08f1f250eb70",
      "slackId": "uswangandrew",
      "channelId": "C08PLFR675L",
      "text": "hi",
      "threadTs": null,
      "createdAt": "2025-04-27T00:35:03.205Z"
    },
    {
      "id": "9a373b7f-bec7-40fa-b013-4de54ef21a0e",
      "slackId": "uswangandrew",
      "channelId": "C08PLFR675L",
      "text": "hi",
      "threadTs": null,
      "createdAt": "2025-04-27T00:35:03.536Z"
    },
    {
      "id": "8d2856f8-e6c7-48d0-b87d-a8cce4189dd1",
      "slackId": "uswangandrew",
      "channelId": "C08PYHJ2B3N",
      "text": "I am GETTING CLOSE TO GETTING EVERYTHING DONE",
      "threadTs": null,
      "createdAt": "2025-04-27T00:35:31.296Z"
    },
    {
      "id": "3fc9e27f-d669-4350-b08b-98623e393187",
      "slackId": "hyunkim03",
      "channelId": "C08PYHJ2B3N",
      "text": "I am implementing Gemini",
      "threadTs": null,
      "createdAt": "2025-04-27T00:36:15.909Z"
    },
    {
      "id": "ef648605-84b0-4d87-a2f7-438b34de02d5",
      "slackId": "hyunkim03",
      "channelId": "C08PYHJ2B3N",
      "text": "I implemented AS1 in the RAG System",
      "threadTs": null,
      "createdAt": "2025-04-27T00:36:23.104Z"
    },
    {
      "id": "7b922954-6c38-4964-b8e3-37d365ac11a5",
      "slackId": "hyunkim03",
      "channelId": "C08PYHJ2B3N",
      "text": "I implemented ASI1-mini in the RAG System, utilizing Fetch,AI\u2019s capabilities",
      "threadTs": null,
      "createdAt": "2025-04-27T00:36:23.104Z"
    },
    {
      "id": "ef3d8b08-3698-46f4-84c3-e31e58b259c7",
      "slackId": "uswangandrew",
      "channelId": "C08PYHJ2B3N",
      "text": "FETCH AI IS SO USEFUL!",
      "threadTs": null,
      "createdAt": "2025-04-27T00:59:05.586Z"
>>>>>>> 47a3964a
    }
  ],
  "textChunks": [
    {
      "id": "chunk-1",
      "sourceId": "pr-1",
      "sourceType": "PullRequest",
      "content": "This PR adds OAuth2 integration with Google and GitHub providers. It includes new API endpoints for authentication flow and updates to the user model to store OAuth tokens."
    },
    {
      "id": "chunk-2",
      "sourceId": "pr-1",
      "sourceType": "PullRequest",
      "content": "Related to #28 and fixes #15."
    },
    {
      "id": "chunk-3",
      "sourceId": "issue-1",
      "sourceType": "Issue",
      "content": "We need to implement OAuth2 authentication to support Google and GitHub login. This should include: OAuth2 client setup, Login flow, Token storage, User profile syncing"
    },
    {
      "id": "chunk-4",
      "sourceId": "message-1",
      "sourceType": "SlackMessage",
      "content": "I just opened PR #42 to add OAuth integration: https://github.com/acme/user-service/pull/42"
    },
    {
      "id": "chunk-5",
      "sourceId": "message-4",
      "sourceType": "SlackMessage",
      "content": "@taylor-eng I'm working on the OAuth PR (#42). Could you look at my approach for storing the tokens? Not sure if we should encrypt them or just hash them."
    }
  ]
}<|MERGE_RESOLUTION|>--- conflicted
+++ resolved
@@ -307,18 +307,6 @@
   ],
   "slackMessages": [
     {
-<<<<<<< HEAD
-      "id": "e8f44b45-80e0-4611-ac5b-8274cc4e9382",
-      "slackId": "uswangandrew",
-      "channelId": "C08PYHJ2B3N",
-      "text": "current plan is to hold an iframe inside a VSCODE sidebar that links to our frontend web app",
-      "threadTs": null,
-      "createdAt": "2025-04-26T19:54:57.533Z"
-    },
-    {
-      "id": "46580b3c-7f8e-4447-a57c-dfe564e9d271",
-      "slackId": "uswangandrew",
-=======
       "id": "cbcd6543-0314-49ed-998d-f431acc5bfa9",
       "slackId": "uswangandrew",
       "channelId": "C08PYHJ2B3N",
@@ -329,317 +317,93 @@
     {
       "id": "b54a8af7-3ec4-49fb-9bb3-c5812ede9bed",
       "slackId": "michellefeng153",
->>>>>>> 47a3964a
-      "channelId": "C08PYHJ2B3N",
-      "text": "Im working on the vscode extensino right now",
-      "threadTs": null,
-      "createdAt": "2025-04-26T19:54:43.107Z"
-    },
-    {
-<<<<<<< HEAD
-      "id": "1d82fbcc-0ad2-435d-9d02-a1b0b5dce61f",
-      "slackId": "hyunkim03",
-      "channelId": "C08PYHJ2B3N",
-      "text": "Will start getting on top of the frontend soon",
-      "threadTs": null,
-      "createdAt": "2025-04-26T19:51:49.347Z"
-    },
-    {
-      "id": "3003e18d-15ef-4e79-bc81-1f5b4c65713d",
-      "slackId": "hyunkim03",
-=======
+      "channelId": "C08PYHJ2B3N",
+      "text": "@michellefeng153 has joined the channel",
+      "threadTs": null,
+      "createdAt": "2025-04-26T13:01:33.304Z"
+    },
+    {
       "id": "245f0af8-7313-4d1c-bf4c-a9847e9c3ead",
       "slackId": "michael123.peng",
->>>>>>> 47a3964a
-      "channelId": "C08PYHJ2B3N",
-      "text": "I think the RAG is going well, almost done",
-      "threadTs": null,
-      "createdAt": "2025-04-26T19:51:42.557Z"
-    },
-    {
-<<<<<<< HEAD
-      "id": "81dffa12-9be3-49f2-8284-0e07e5484102",
-      "slackId": "uswangandrew",
-      "channelId": "C08PYHJ2B3N",
-      "text": "Thank you so much daniel for integrating that! What's the status on importing data from  my slack function?",
-      "threadTs": null,
-      "createdAt": "2025-04-26T19:51:32.214Z"
-    },
-    {
-      "id": "71eaecd6-049a-4a7a-924b-964b9ae75f69",
-=======
+      "channelId": "C08PYHJ2B3N",
+      "text": "@michael123.peng has joined the channel",
+      "threadTs": null,
+      "createdAt": "2025-04-26T13:01:47.023Z"
+    },
+    {
       "id": "d24f117a-46bc-4bc8-86de-b18232281daa",
->>>>>>> 47a3964a
-      "slackId": "hyunkim03",
-      "channelId": "C08PYHJ2B3N",
-      "text": "I just used AS1 for the LLM",
-      "threadTs": null,
-      "createdAt": "2025-04-26T19:51:20.755Z"
-    },
-    {
-<<<<<<< HEAD
-      "id": "f086ee4e-c681-4bee-901d-8a2db74796df",
-      "slackId": "hyunkim03",
-      "channelId": "C08PYHJ2B3N",
-      "text": "I ran into some bugs when it came to a RAG",
-      "threadTs": null,
-      "createdAt": "2025-04-26T19:51:18.486Z"
-    },
-    {
-      "id": "bd0d821a-a4cf-48d7-8abf-dd37a6492bcc",
-      "slackId": "hyunkim03",
-      "channelId": "C08PYHJ2B3N",
-      "text": "Hey by the way I integrated the knowledge graph",
-      "threadTs": null,
-      "createdAt": "2025-04-26T19:51:08.109Z"
-    },
-    {
-      "id": "484933e6-785b-4da6-94bf-c8915bf284bb",
-=======
+      "slackId": "hyunkim03",
+      "channelId": "C08PYHJ2B3N",
+      "text": "@hyunkim03 has joined the channel",
+      "threadTs": null,
+      "createdAt": "2025-04-26T13:01:47.692Z"
+    },
+    {
       "id": "63905a88-6ca3-4619-838a-b144831d1822",
->>>>>>> 47a3964a
-      "slackId": "uswangandrew",
-      "channelId": "C08PYHJ2B3N",
-      "text": "hihihi",
-      "threadTs": null,
-      "createdAt": "2025-04-26T17:27:58.035Z"
-    },
-    {
-<<<<<<< HEAD
-      "id": "b8ee8222-67aa-435f-b883-0b99601d9438",
-      "slackId": "uswangandrew",
-      "channelId": "C08PYHJ2B3N",
-      "text": "test 3031940928401938",
-      "threadTs": null,
-      "createdAt": "2025-04-26T17:26:45.760Z"
-    },
-    {
-      "id": "ee6468bd-c402-475e-8b6c-98bfb6c4ecc5",
-      "slackId": "uswangandrew",
-      "channelId": "C08PYHJ2B3N",
-      "text": "project is going well! test",
-=======
+      "slackId": "uswangandrew",
+      "channelId": "C08PLFR675L",
+      "text": "@uswangandrew has joined the channel",
+      "threadTs": null,
+      "createdAt": "2025-04-26T13:02:33.641Z"
+    },
+    {
       "id": "5d9fab0d-0d79-4a2f-9cd0-00ba33ead47e",
       "slackId": "hyunkim03",
       "channelId": "C08PLFR675L",
       "text": "@hyunkim03 has joined the channel",
->>>>>>> 47a3964a
-      "threadTs": null,
-      "createdAt": "2025-04-26T17:24:12.203Z"
-    },
-    {
-<<<<<<< HEAD
-      "id": "c45e332f-457b-4aef-ae4f-71edb864c4c5",
-      "slackId": "uswangandrew",
-      "channelId": "C08PYHJ2B3N",
-      "text": "fetch ai ressed my family",
-      "threadTs": null,
-      "createdAt": "2025-04-26T16:54:19.306Z"
-    },
-    {
-      "id": "c4110240-b528-4721-9edc-a4bc3e6be22e",
-      "slackId": "uswangandrew",
-      "channelId": "C08PYHJ2B3N",
-      "text": "no unfortunately my kitchen gas stove exlpoded on contact and everyone caught on fire",
-=======
+      "threadTs": null,
+      "createdAt": "2025-04-26T13:02:36.195Z"
+    },
+    {
       "id": "a86922c7-3158-4e38-b6d7-a0fe0e5df46f",
       "slackId": "michael123.peng",
       "channelId": "C08PLFR675L",
       "text": "@michael123.peng has joined the channel",
->>>>>>> 47a3964a
-      "threadTs": null,
-      "createdAt": "2025-04-26T16:50:43.118Z"
-    },
-    {
-<<<<<<< HEAD
-      "id": "1d5fc6e9-cbd5-4aeb-b806-112bf6953a78",
-      "slackId": "hyunkim03",
-      "channelId": "C08PYHJ2B3N",
-      "text": "can i do anything to help",
-      "threadTs": null,
-      "createdAt": "2025-04-26T16:50:25.776Z"
-    },
-    {
-      "id": "b140f63f-48ad-440c-add4-3b936ff782aa",
-      "slackId": "hyunkim03",
-      "channelId": "C08PYHJ2B3N",
-      "text": "thats so sad",
-=======
+      "threadTs": null,
+      "createdAt": "2025-04-26T13:02:36.379Z"
+    },
+    {
       "id": "4004c903-fc7d-46b6-a258-b944ee10c459",
       "slackId": "michellefeng153",
       "channelId": "C08PLFR675L",
       "text": "@michellefeng153 has joined the channel",
->>>>>>> 47a3964a
-      "threadTs": null,
-      "createdAt": "2025-04-26T16:50:20.531Z"
-    },
-    {
-<<<<<<< HEAD
-      "id": "112c8acf-18fe-4d2e-93fe-c913c950b2e9",
-      "slackId": "hyunkim03",
-      "channelId": "C08PYHJ2B3N",
-      "text": "oh no",
-      "threadTs": null,
-      "createdAt": "2025-04-26T16:50:18.575Z"
-    },
-    {
-      "id": "4ac2c886-0037-4cbc-9a68-76007bd543c9",
-=======
+      "threadTs": null,
+      "createdAt": "2025-04-26T13:02:36.515Z"
+    },
+    {
       "id": "4c5c437e-e6e6-41d4-b8da-3c1d63cc0e09",
->>>>>>> 47a3964a
-      "slackId": "uswangandrew",
-      "channelId": "C08PYHJ2B3N",
-      "text": "a tree fell on my house",
-      "threadTs": null,
-      "createdAt": "2025-04-26T16:50:14.505Z"
-    },
-    {
-<<<<<<< HEAD
-      "id": "ca9ad442-b0ab-44b3-aabb-06b4f468d2b9",
-      "slackId": "hyunkim03",
-      "channelId": "C08PYHJ2B3N",
-      "text": "hi",
-=======
+      "slackId": "uswangandrew",
+      "channelId": "C08PLFR675L",
+      "text": "Web-ui will be used primarily by PMs and Managers, ones that want to see who has been contributing to a codebase and what they've been contributing to the overall project.\n\nEngineers will primarily use the VSCode extension facing side of the product - where you can ask questions about functions, proprietary APIs, past decisions, and code conventions",
+      "threadTs": null,
+      "createdAt": "2025-04-26T13:04:42.499Z"
+    },
+    {
       "id": "c269b47c-0271-4ff6-ae37-73896cabb7e3",
       "slackId": "slackbot",
       "channelId": "C08PLFR675L",
       "text": "",
->>>>>>> 47a3964a
-      "threadTs": null,
-      "createdAt": "2025-04-26T16:50:13.252Z"
-    },
-    {
-<<<<<<< HEAD
-      "id": "340e2b8d-3821-40aa-bc7c-3d63f263c4e3",
-=======
+      "threadTs": null,
+      "createdAt": "2025-04-26T13:07:49.678Z"
+    },
+    {
       "id": "0d9dc987-4462-44d5-8836-c834dd727bd4",
->>>>>>> 47a3964a
-      "slackId": "uswangandrew",
-      "channelId": "C08PYHJ2B3N",
-      "text": "how is everyone doing today",
-      "threadTs": null,
-      "createdAt": "2025-04-26T16:50:12.551Z"
-    },
-    {
-<<<<<<< HEAD
-      "id": "d1b51f61-e7b6-4ec4-83c7-59696c42e24b",
-      "slackId": "michael123.peng",
-=======
+      "slackId": "uswangandrew",
+      "channelId": "C08PYHJ2B3N",
+      "text": "Hi all !",
+      "threadTs": null,
+      "createdAt": "2025-04-26T13:41:29.805Z"
+    },
+    {
       "id": "1acb1a87-6fdb-419d-b6dd-50b088b19a7b",
       "slackId": "devatlas",
->>>>>>> 47a3964a
-      "channelId": "C08PYHJ2B3N",
-      "text": "hello!",
-      "threadTs": null,
-      "createdAt": "2025-04-26T15:48:33.853Z"
-    },
-    {
-<<<<<<< HEAD
-      "id": "e3a38582-e17d-4e97-86fe-b8384cf6fe6d",
-      "slackId": "uswangandrew",
-      "channelId": "C08PYHJ2B3N",
-      "text": "identifiable",
-      "threadTs": null,
-      "createdAt": "2025-04-26T15:39:32.711Z"
-    },
-    {
-      "id": "0fea4d4e-d1b7-47c0-bef7-cd84a52b2e09",
-=======
+      "channelId": "C08PYHJ2B3N",
+      "text": "@devatlas has joined the channel",
+      "threadTs": null,
+      "createdAt": "2025-04-26T14:25:41.042Z"
+    },
+    {
       "id": "a1ee1de8-540c-4e84-9a61-4e2ce0cba183",
->>>>>>> 47a3964a
-      "slackId": "uswangandrew",
-      "channelId": "C08PYHJ2B3N",
-      "text": "test",
-      "threadTs": null,
-      "createdAt": "2025-04-26T15:12:50.152Z"
-    },
-    {
-<<<<<<< HEAD
-      "id": "bec18491-cda5-4717-aaae-42213d24399f",
-      "slackId": "uswangandrew",
-=======
-      "id": "dba34185-e695-4ea7-bc50-7c4662ea7bcc",
-      "slackId": "hyunkim03",
->>>>>>> 47a3964a
-      "channelId": "C08PYHJ2B3N",
-      "text": "asdsada",
-      "threadTs": null,
-      "createdAt": "2025-04-26T15:10:52.285Z"
-    },
-    {
-<<<<<<< HEAD
-      "id": "48cbb150-7ba9-4531-8585-83a032d0ef54",
-=======
-      "id": "0265ca3b-a5e5-481c-92c5-1bfb1d2a89bc",
->>>>>>> 47a3964a
-      "slackId": "uswangandrew",
-      "channelId": "C08PYHJ2B3N",
-      "text": "oh",
-      "threadTs": null,
-      "createdAt": "2025-04-26T15:06:28.172Z"
-    },
-    {
-<<<<<<< HEAD
-      "id": "dc35731c-0749-4e84-8ec6-8cda42c18503",
-=======
-      "id": "46683d8f-fc09-4745-9bab-df8f694fa5c0",
->>>>>>> 47a3964a
-      "slackId": "uswangandrew",
-      "channelId": "C08PYHJ2B3N",
-      "text": "spam",
-      "threadTs": null,
-      "createdAt": "2025-04-26T15:06:09.683Z"
-    },
-    {
-<<<<<<< HEAD
-      "id": "311c478e-af5a-47e8-a147-6f3433af24ce",
-=======
-      "id": "d4cffff3-2679-4b71-9e7f-38853a1d68ec",
->>>>>>> 47a3964a
-      "slackId": "uswangandrew",
-      "channelId": "C08PYHJ2B3N",
-      "text": "spam",
-      "threadTs": null,
-      "createdAt": "2025-04-26T14:59:14.601Z"
-    },
-    {
-      "id": "49789630-d5d7-4a16-9c08-53f92ef096a9",
-      "slackId": "uswangandrew",
-      "channelId": "C08PYHJ2B3N",
-      "text": "forty borty",
-      "threadTs": null,
-      "createdAt": "2025-04-26T14:57:42.525Z"
-    },
-    {
-<<<<<<< HEAD
-      "id": "d4cffff3-2679-4b71-9e7f-38853a1d68ec",
-=======
-      "id": "311c478e-af5a-47e8-a147-6f3433af24ce",
->>>>>>> 47a3964a
-      "slackId": "uswangandrew",
-      "channelId": "C08PYHJ2B3N",
-      "text": "test number 3",
-      "threadTs": null,
-      "createdAt": "2025-04-26T14:57:30.330Z"
-    },
-    {
-<<<<<<< HEAD
-      "id": "46683d8f-fc09-4745-9bab-df8f694fa5c0",
-=======
-      "id": "dc35731c-0749-4e84-8ec6-8cda42c18503",
->>>>>>> 47a3964a
-      "slackId": "uswangandrew",
-      "channelId": "C08PYHJ2B3N",
-      "text": "hi",
-      "threadTs": null,
-      "createdAt": "2025-04-26T14:55:36.966Z"
-    },
-    {
-<<<<<<< HEAD
-      "id": "a1ee1de8-540c-4e84-9a61-4e2ce0cba183",
-=======
-      "id": "48cbb150-7ba9-4531-8585-83a032d0ef54",
->>>>>>> 47a3964a
       "slackId": "uswangandrew",
       "channelId": "C08PYHJ2B3N",
       "text": "test",
@@ -647,89 +411,7 @@
       "createdAt": "2025-04-26T14:25:44.418Z"
     },
     {
-<<<<<<< HEAD
-      "id": "1acb1a87-6fdb-419d-b6dd-50b088b19a7b",
-=======
-      "id": "5e8efb39-d599-4420-8318-2b49cc8821c3",
->>>>>>> 47a3964a
-      "slackId": "devatlas",
-      "channelId": "C08PYHJ2B3N",
-      "text": "@devatlas has joined the channel",
-      "threadTs": null,
-<<<<<<< HEAD
-      "createdAt": "2025-04-26T14:25:41.042Z"
-    },
-    {
-      "id": "0d9dc987-4462-44d5-8836-c834dd727bd4",
-=======
-      "createdAt": "2025-04-26T15:07:29.732Z"
-    },
-    {
-      "id": "bec18491-cda5-4717-aaae-42213d24399f",
->>>>>>> 47a3964a
-      "slackId": "uswangandrew",
-      "channelId": "C08PYHJ2B3N",
-      "text": "Hi all !",
-      "threadTs": null,
-      "createdAt": "2025-04-26T13:41:29.805Z"
-    },
-    {
-<<<<<<< HEAD
-      "id": "d24f117a-46bc-4bc8-86de-b18232281daa",
-      "slackId": "hyunkim03",
-=======
-      "id": "0fea4d4e-d1b7-47c0-bef7-cd84a52b2e09",
-      "slackId": "uswangandrew",
->>>>>>> 47a3964a
-      "channelId": "C08PYHJ2B3N",
-      "text": "@hyunkim03 has joined the channel",
-      "threadTs": null,
-      "createdAt": "2025-04-26T13:01:47.692Z"
-    },
-    {
-<<<<<<< HEAD
-      "id": "245f0af8-7313-4d1c-bf4c-a9847e9c3ead",
-      "slackId": "michael123.peng",
-=======
-      "id": "e3a38582-e17d-4e97-86fe-b8384cf6fe6d",
-      "slackId": "uswangandrew",
->>>>>>> 47a3964a
-      "channelId": "C08PYHJ2B3N",
-      "text": "@michael123.peng has joined the channel",
-      "threadTs": null,
-      "createdAt": "2025-04-26T13:01:47.023Z"
-    },
-    {
-<<<<<<< HEAD
-      "id": "b54a8af7-3ec4-49fb-9bb3-c5812ede9bed",
-      "slackId": "michellefeng153",
-=======
-      "id": "d1b51f61-e7b6-4ec4-83c7-59696c42e24b",
-      "slackId": "michael123.peng",
->>>>>>> 47a3964a
-      "channelId": "C08PYHJ2B3N",
-      "text": "@michellefeng153 has joined the channel",
-      "threadTs": null,
-      "createdAt": "2025-04-26T13:01:33.304Z"
-    },
-    {
-<<<<<<< HEAD
-      "id": "cbcd6543-0314-49ed-998d-f431acc5bfa9",
-=======
-      "id": "340e2b8d-3821-40aa-bc7c-3d63f263c4e3",
->>>>>>> 47a3964a
-      "slackId": "uswangandrew",
-      "channelId": "C08PYHJ2B3N",
-      "text": "@uswangandrew has joined the channel",
-      "threadTs": null,
-      "createdAt": "2025-04-26T12:52:47.014Z"
-    },
-    {
-<<<<<<< HEAD
       "id": "dba34185-e695-4ea7-bc50-7c4662ea7bcc",
-=======
-      "id": "ca9ad442-b0ab-44b3-aabb-06b4f468d2b9",
->>>>>>> 47a3964a
       "slackId": "hyunkim03",
       "channelId": "C08PYHJ2B3N",
       "text": "hi",
@@ -737,11 +419,7 @@
       "createdAt": "2025-04-26T14:33:36.850Z"
     },
     {
-<<<<<<< HEAD
       "id": "0265ca3b-a5e5-481c-92c5-1bfb1d2a89bc",
-=======
-      "id": "4ac2c886-0037-4cbc-9a68-76007bd543c9",
->>>>>>> 47a3964a
       "slackId": "uswangandrew",
       "channelId": "C08PYHJ2B3N",
       "text": "some message to command f",
@@ -749,282 +427,254 @@
       "createdAt": "2025-04-26T16:11:25.747Z"
     },
     {
-      "id": "ce91b0ef-8424-4f44-a068-db1a81eb34e5",
-      "slackId": "uswangandrew",
-      "channelId": "C08PLFR675L",
-      "text": "Working on ai integratino",
-      "threadTs": null,
-      "createdAt": "2025-04-26T21:24:51.226Z"
-    },
-    {
-<<<<<<< HEAD
+      "id": "46683d8f-fc09-4745-9bab-df8f694fa5c0",
+      "slackId": "uswangandrew",
+      "channelId": "C08PYHJ2B3N",
+      "text": "hi",
+      "threadTs": null,
+      "createdAt": "2025-04-26T14:55:36.966Z"
+    },
+    {
+      "id": "d4cffff3-2679-4b71-9e7f-38853a1d68ec",
+      "slackId": "uswangandrew",
+      "channelId": "C08PYHJ2B3N",
+      "text": "test number 3",
+      "threadTs": null,
+      "createdAt": "2025-04-26T14:57:30.330Z"
+    },
+    {
+      "id": "49789630-d5d7-4a16-9c08-53f92ef096a9",
+      "slackId": "uswangandrew",
+      "channelId": "C08PYHJ2B3N",
+      "text": "forty borty",
+      "threadTs": null,
+      "createdAt": "2025-04-26T14:57:42.525Z"
+    },
+    {
+      "id": "311c478e-af5a-47e8-a147-6f3433af24ce",
+      "slackId": "uswangandrew",
+      "channelId": "C08PYHJ2B3N",
+      "text": "spam",
+      "threadTs": null,
+      "createdAt": "2025-04-26T14:59:14.601Z"
+    },
+    {
+      "id": "dc35731c-0749-4e84-8ec6-8cda42c18503",
+      "slackId": "uswangandrew",
+      "channelId": "C08PYHJ2B3N",
+      "text": "spam",
+      "threadTs": null,
+      "createdAt": "2025-04-26T15:06:09.683Z"
+    },
+    {
+      "id": "48cbb150-7ba9-4531-8585-83a032d0ef54",
+      "slackId": "uswangandrew",
+      "channelId": "C08PYHJ2B3N",
+      "text": "oh",
+      "threadTs": null,
+      "createdAt": "2025-04-26T15:06:28.172Z"
+    },
+    {
       "id": "5e8efb39-d599-4420-8318-2b49cc8821c3",
       "slackId": "devatlas",
       "channelId": "C08PLFR675L",
       "text": "@devatlas has joined the channel",
-=======
+      "threadTs": null,
+      "createdAt": "2025-04-26T15:07:29.732Z"
+    },
+    {
+      "id": "bec18491-cda5-4717-aaae-42213d24399f",
+      "slackId": "uswangandrew",
+      "channelId": "C08PYHJ2B3N",
+      "text": "asdsada",
+      "threadTs": null,
+      "createdAt": "2025-04-26T15:10:52.285Z"
+    },
+    {
+      "id": "0fea4d4e-d1b7-47c0-bef7-cd84a52b2e09",
+      "slackId": "uswangandrew",
+      "channelId": "C08PYHJ2B3N",
+      "text": "test",
+      "threadTs": null,
+      "createdAt": "2025-04-26T15:12:50.152Z"
+    },
+    {
+      "id": "e3a38582-e17d-4e97-86fe-b8384cf6fe6d",
+      "slackId": "uswangandrew",
+      "channelId": "C08PYHJ2B3N",
+      "text": "identifiable",
+      "threadTs": null,
+      "createdAt": "2025-04-26T15:39:32.711Z"
+    },
+    {
+      "id": "d1b51f61-e7b6-4ec4-83c7-59696c42e24b",
+      "slackId": "michael123.peng",
+      "channelId": "C08PYHJ2B3N",
+      "text": "hello!",
+      "threadTs": null,
+      "createdAt": "2025-04-26T15:48:33.853Z"
+    },
+    {
+      "id": "340e2b8d-3821-40aa-bc7c-3d63f263c4e3",
+      "slackId": "uswangandrew",
+      "channelId": "C08PYHJ2B3N",
+      "text": "how is everyone doing today",
+      "threadTs": null,
+      "createdAt": "2025-04-26T16:50:12.551Z"
+    },
+    {
+      "id": "ca9ad442-b0ab-44b3-aabb-06b4f468d2b9",
+      "slackId": "hyunkim03",
+      "channelId": "C08PYHJ2B3N",
+      "text": "hi",
+      "threadTs": null,
+      "createdAt": "2025-04-26T16:50:13.252Z"
+    },
+    {
+      "id": "4ac2c886-0037-4cbc-9a68-76007bd543c9",
+      "slackId": "uswangandrew",
+      "channelId": "C08PYHJ2B3N",
+      "text": "a tree fell on my house",
+      "threadTs": null,
+      "createdAt": "2025-04-26T16:50:14.505Z"
+    },
+    {
       "id": "112c8acf-18fe-4d2e-93fe-c913c950b2e9",
       "slackId": "hyunkim03",
       "channelId": "C08PYHJ2B3N",
       "text": "oh no",
->>>>>>> 47a3964a
-      "threadTs": null,
-      "createdAt": "2025-04-26T15:07:29.732Z"
-    },
-    {
-<<<<<<< HEAD
-      "id": "c269b47c-0271-4ff6-ae37-73896cabb7e3",
-      "slackId": "slackbot",
-      "channelId": "C08PLFR675L",
-      "text": "",
-=======
+      "threadTs": null,
+      "createdAt": "2025-04-26T16:50:18.575Z"
+    },
+    {
       "id": "b140f63f-48ad-440c-add4-3b936ff782aa",
       "slackId": "hyunkim03",
       "channelId": "C08PYHJ2B3N",
       "text": "thats so sad",
->>>>>>> 47a3964a
-      "threadTs": null,
-      "createdAt": "2025-04-26T13:07:49.678Z"
-    },
-    {
-<<<<<<< HEAD
-      "id": "4c5c437e-e6e6-41d4-b8da-3c1d63cc0e09",
-      "slackId": "uswangandrew",
-      "channelId": "C08PLFR675L",
-      "text": "Web-ui will be used primarily by PMs and Managers, ones that want to see who has been contributing to a codebase and what they've been contributing to the overall project.\n\nEngineers will primarily use the VSCode extension facing side of the product - where you can ask questions about functions, proprietary APIs, past decisions, and code conventions",
-      "threadTs": null,
-      "createdAt": "2025-04-26T13:04:42.499Z"
-    },
-    {
-      "id": "4004c903-fc7d-46b6-a258-b944ee10c459",
-      "slackId": "michellefeng153",
-      "channelId": "C08PLFR675L",
-      "text": "@michellefeng153 has joined the channel",
-      "threadTs": null,
-      "createdAt": "2025-04-26T13:02:36.515Z"
-    },
-    {
-      "id": "a86922c7-3158-4e38-b6d7-a0fe0e5df46f",
-      "slackId": "michael123.peng",
-      "channelId": "C08PLFR675L",
-      "text": "@michael123.peng has joined the channel",
-      "threadTs": null,
-      "createdAt": "2025-04-26T13:02:36.379Z"
-    },
-    {
-      "id": "5d9fab0d-0d79-4a2f-9cd0-00ba33ead47e",
-=======
+      "threadTs": null,
+      "createdAt": "2025-04-26T16:50:20.531Z"
+    },
+    {
       "id": "1d5fc6e9-cbd5-4aeb-b806-112bf6953a78",
->>>>>>> 47a3964a
-      "slackId": "hyunkim03",
-      "channelId": "C08PLFR675L",
-      "text": "@hyunkim03 has joined the channel",
-      "threadTs": null,
-      "createdAt": "2025-04-26T13:02:36.195Z"
-    },
-    {
-<<<<<<< HEAD
-      "id": "63905a88-6ca3-4619-838a-b144831d1822",
-=======
+      "slackId": "hyunkim03",
+      "channelId": "C08PYHJ2B3N",
+      "text": "can i do anything to help",
+      "threadTs": null,
+      "createdAt": "2025-04-26T16:50:25.776Z"
+    },
+    {
       "id": "c4110240-b528-4721-9edc-a4bc3e6be22e",
->>>>>>> 47a3964a
-      "slackId": "uswangandrew",
-      "channelId": "C08PLFR675L",
-      "text": "@uswangandrew has joined the channel",
-      "threadTs": null,
-      "createdAt": "2025-04-26T13:02:33.641Z"
-    },
-    {
-<<<<<<< HEAD
-      "id": "0d64a6e4-28de-45f3-af55-58c6a7d3edbc",
-      "slackId": "devatlas",
-=======
+      "slackId": "uswangandrew",
+      "channelId": "C08PYHJ2B3N",
+      "text": "no unfortunately my kitchen gas stove exlpoded on contact and everyone caught on fire",
+      "threadTs": null,
+      "createdAt": "2025-04-26T16:50:43.118Z"
+    },
+    {
       "id": "c45e332f-457b-4aef-ae4f-71edb864c4c5",
       "slackId": "uswangandrew",
->>>>>>> 47a3964a
-      "channelId": "C08PYHJ2B3N",
-      "text": "@devatlas has joined the channel",
-      "threadTs": null,
-      "createdAt": "2025-04-26T23:58:25.865Z"
-    },
-    {
-<<<<<<< HEAD
-      "id": "72296768-99b0-4b60-925e-9e87671da5ce",
-=======
+      "channelId": "C08PYHJ2B3N",
+      "text": "fetch ai ressed my family",
+      "threadTs": null,
+      "createdAt": "2025-04-26T16:54:19.306Z"
+    },
+    {
       "id": "ee6468bd-c402-475e-8b6c-98bfb6c4ecc5",
->>>>>>> 47a3964a
-      "slackId": "uswangandrew",
-      "channelId": "C08PYHJ2B3N",
-      "text": "the rag should be able to read our messages",
-      "threadTs": null,
-      "createdAt": "2025-04-26T23:43:42.135Z"
-    },
-    {
-<<<<<<< HEAD
-      "id": "cc294b71-4857-4d4f-b1bf-bc432fc888b9",
-=======
+      "slackId": "uswangandrew",
+      "channelId": "C08PYHJ2B3N",
+      "text": "project is going well! test",
+      "threadTs": null,
+      "createdAt": "2025-04-26T17:24:12.203Z"
+    },
+    {
       "id": "b8ee8222-67aa-435f-b883-0b99601d9438",
->>>>>>> 47a3964a
-      "slackId": "uswangandrew",
-      "channelId": "C08PYHJ2B3N",
-      "text": "im working on rag implementation",
-      "threadTs": null,
-      "createdAt": "2025-04-26T23:43:38.032Z"
-    },
-    {
-<<<<<<< HEAD
-      "id": "3f01868c-fde3-4b29-9f23-0fa1e70b94c6",
-      "slackId": "hyunkim03",
-=======
+      "slackId": "uswangandrew",
+      "channelId": "C08PYHJ2B3N",
+      "text": "test 3031940928401938",
+      "threadTs": null,
+      "createdAt": "2025-04-26T17:26:45.760Z"
+    },
+    {
       "id": "484933e6-785b-4da6-94bf-c8915bf284bb",
       "slackId": "uswangandrew",
->>>>>>> 47a3964a
-      "channelId": "C08PYHJ2B3N",
-      "text": "im working on the frontend right now",
-      "threadTs": null,
-      "createdAt": "2025-04-26T22:46:02.963Z"
-    },
-    {
-<<<<<<< HEAD
-      "id": "f975ba25-97a3-4938-b4f4-52584808ef3a",
-      "slackId": "devatlas",
-      "channelId": "C08PLFR675L",
-      "text": "@devatlas has joined the channel",
-      "threadTs": null,
-      "createdAt": "2025-04-26T23:58:30.811Z"
-    },
-    {
-      "id": "1fe392e0-928a-4d85-b4df-0e0eb4da591f",
-      "slackId": "hyunkim03",
-      "channelId": "C08PYHJ2B3N",
-      "text": "I have a knowledge graph visuzalization",
-      "threadTs": null,
-      "createdAt": "2025-04-27T00:29:38.202Z"
-    },
-    {
-      "id": "8b4010bc-e8bc-4ec9-ba33-e01fc60db0de",
-=======
+      "channelId": "C08PYHJ2B3N",
+      "text": "hihihi",
+      "threadTs": null,
+      "createdAt": "2025-04-26T17:27:58.035Z"
+    },
+    {
       "id": "bd0d821a-a4cf-48d7-8abf-dd37a6492bcc",
->>>>>>> 47a3964a
-      "slackId": "hyunkim03",
-      "channelId": "C08PYHJ2B3N",
-      "text": "I got the chatbot interface to work",
-      "threadTs": null,
-      "createdAt": "2025-04-27T00:29:30.701Z"
-    },
-    {
-<<<<<<< HEAD
-      "id": "728e3715-d7e3-4c71-b036-06849b73c98f",
-=======
+      "slackId": "hyunkim03",
+      "channelId": "C08PYHJ2B3N",
+      "text": "Hey by the way I integrated the knowledge graph",
+      "threadTs": null,
+      "createdAt": "2025-04-26T19:51:08.109Z"
+    },
+    {
       "id": "f086ee4e-c681-4bee-901d-8a2db74796df",
->>>>>>> 47a3964a
-      "slackId": "hyunkim03",
-      "channelId": "C08PYHJ2B3N",
-      "text": "I am wokring on the frontend",
-      "threadTs": null,
-      "createdAt": "2025-04-27T00:29:26.777Z"
-    },
-    {
-<<<<<<< HEAD
-      "id": "d2bdb8b6-003c-46be-b8be-7545382f3f28",
-=======
+      "slackId": "hyunkim03",
+      "channelId": "C08PYHJ2B3N",
+      "text": "I ran into some bugs when it came to a RAG",
+      "threadTs": null,
+      "createdAt": "2025-04-26T19:51:18.486Z"
+    },
+    {
       "id": "71eaecd6-049a-4a7a-924b-964b9ae75f69",
->>>>>>> 47a3964a
-      "slackId": "hyunkim03",
-      "channelId": "C08PYHJ2B3N",
-      "text": "I implemented ASI1-mini in the RAG System, utilizing Fetch,AI\u2019s capabilities",
-      "threadTs": null,
-      "createdAt": "2025-04-27T00:36:23.104Z"
-    },
-    {
-<<<<<<< HEAD
-      "id": "682eadce-e4cf-4064-9a45-5edd08ce1139",
-      "slackId": "hyunkim03",
-=======
+      "slackId": "hyunkim03",
+      "channelId": "C08PYHJ2B3N",
+      "text": "I just used AS1 for the LLM",
+      "threadTs": null,
+      "createdAt": "2025-04-26T19:51:20.755Z"
+    },
+    {
       "id": "81dffa12-9be3-49f2-8284-0e07e5484102",
       "slackId": "uswangandrew",
->>>>>>> 47a3964a
-      "channelId": "C08PYHJ2B3N",
-      "text": "I am implementing Gemini",
-      "threadTs": null,
-      "createdAt": "2025-04-27T00:36:15.909Z"
-    },
-    {
-<<<<<<< HEAD
-      "id": "157171fa-0b4c-4621-8b21-81b8529e45b6",
-      "slackId": "uswangandrew",
-=======
+      "channelId": "C08PYHJ2B3N",
+      "text": "Thank you so much daniel for integrating that! What's the status on importing data from  my slack function?",
+      "threadTs": null,
+      "createdAt": "2025-04-26T19:51:32.214Z"
+    },
+    {
       "id": "3003e18d-15ef-4e79-bc81-1f5b4c65713d",
       "slackId": "hyunkim03",
->>>>>>> 47a3964a
-      "channelId": "C08PYHJ2B3N",
-      "text": "I am GETTING CLOSE TO GETTING EVERYTHING DONE",
-      "threadTs": null,
-      "createdAt": "2025-04-27T00:35:31.296Z"
-    },
-    {
-<<<<<<< HEAD
-      "id": "8ef459ca-2313-4b05-b9d4-3861ca855ae2",
-      "slackId": "uswangandrew",
-      "channelId": "C08PLFR675L",
-      "text": "hi",
-=======
+      "channelId": "C08PYHJ2B3N",
+      "text": "I think the RAG is going well, almost done",
+      "threadTs": null,
+      "createdAt": "2025-04-26T19:51:42.557Z"
+    },
+    {
       "id": "1d82fbcc-0ad2-435d-9d02-a1b0b5dce61f",
       "slackId": "hyunkim03",
       "channelId": "C08PYHJ2B3N",
       "text": "Will start getting on top of the frontend soon",
->>>>>>> 47a3964a
-      "threadTs": null,
-      "createdAt": "2025-04-27T00:35:03.536Z"
-    },
-    {
-<<<<<<< HEAD
-      "id": "375f3179-b31f-4adb-bcb4-784bc673efc3",
-=======
+      "threadTs": null,
+      "createdAt": "2025-04-26T19:51:49.347Z"
+    },
+    {
       "id": "46580b3c-7f8e-4447-a57c-dfe564e9d271",
->>>>>>> 47a3964a
-      "slackId": "uswangandrew",
-      "channelId": "C08PLFR675L",
-      "text": "hi",
-      "threadTs": null,
-      "createdAt": "2025-04-27T00:35:03.205Z"
-    },
-    {
-<<<<<<< HEAD
-      "id": "320cc4c7-0b08-44e7-aa3b-db329777c79f",
-=======
+      "slackId": "uswangandrew",
+      "channelId": "C08PYHJ2B3N",
+      "text": "Im working on the vscode extensino right now",
+      "threadTs": null,
+      "createdAt": "2025-04-26T19:54:43.107Z"
+    },
+    {
       "id": "e8f44b45-80e0-4611-ac5b-8274cc4e9382",
->>>>>>> 47a3964a
-      "slackId": "uswangandrew",
-      "channelId": "C08PLFR675L",
-      "text": "hi",
-      "threadTs": null,
-      "createdAt": "2025-04-27T00:35:02.820Z"
-    },
-    {
-<<<<<<< HEAD
-      "id": "738c05ae-c452-4eab-8c4a-77877e1ecb5d",
-=======
+      "slackId": "uswangandrew",
+      "channelId": "C08PYHJ2B3N",
+      "text": "current plan is to hold an iframe inside a VSCODE sidebar that links to our frontend web app",
+      "threadTs": null,
+      "createdAt": "2025-04-26T19:54:57.533Z"
+    },
+    {
       "id": "ce91b0ef-8424-4f44-a068-db1a81eb34e5",
->>>>>>> 47a3964a
-      "slackId": "uswangandrew",
-      "channelId": "C08PLFR675L",
-      "text": "ih",
-      "threadTs": null,
-      "createdAt": "2025-04-27T00:35:02.255Z"
-    },
-    {
-<<<<<<< HEAD
-      "id": "ff279ee9-c639-4351-8804-d074943fda2d",
-      "slackId": "uswangandrew",
-      "channelId": "C08PLFR675L",
-      "text": "ihi",
-      "threadTs": null,
-      "createdAt": "2025-04-27T00:35:01.995Z"
-    },
-    {
-      "id": "8da21bf3-52db-4f86-a105-8f92dc3d7236",
-=======
+      "slackId": "uswangandrew",
+      "channelId": "C08PLFR675L",
+      "text": "Working on ai integratino",
+      "threadTs": null,
+      "createdAt": "2025-04-26T21:24:51.226Z"
+    },
+    {
       "id": "41993c84-aa87-44cf-ad35-36ad71e20b3d",
       "slackId": "hyunkim03",
       "channelId": "C08PYHJ2B3N",
@@ -1122,7 +772,6 @@
     },
     {
       "id": "ab128a6c-f747-42db-bae4-90b923277b16",
->>>>>>> 47a3964a
       "slackId": "uswangandrew",
       "channelId": "C08PLFR675L",
       "text": "ih",
@@ -1130,9 +779,6 @@
       "createdAt": "2025-04-27T00:35:01.746Z"
     },
     {
-<<<<<<< HEAD
-      "id": "7fa3078f-5c78-4a26-a0bf-6301847aaac1",
-=======
       "id": "b96d62b0-4b5b-4669-8ff8-477b4f0b745b",
       "slackId": "uswangandrew",
       "channelId": "C08PLFR675L",
@@ -1142,38 +788,10 @@
     },
     {
       "id": "4687378c-2b8d-4d2b-8013-3230b932af7e",
->>>>>>> 47a3964a
       "slackId": "uswangandrew",
       "channelId": "C08PLFR675L",
       "text": "ih",
       "threadTs": null,
-<<<<<<< HEAD
-      "createdAt": "2025-04-27T00:35:01.430Z"
-    },
-    {
-      "id": "d06e899f-23c8-4bc8-85f2-1c0cc48a74ff",
-      "slackId": "uswangandrew",
-      "channelId": "C08PLFR675L",
-      "text": "hihi",
-      "threadTs": null,
-      "createdAt": "2025-04-27T00:35:01.076Z"
-    },
-    {
-      "id": "dc51d622-cf78-4f7b-a875-b6a22acf6eaf",
-      "slackId": "uswangandrew",
-      "channelId": "C08PLFR675L",
-      "text": "salkdjasldkjalsd",
-      "threadTs": null,
-      "createdAt": "2025-04-27T00:35:00.309Z"
-    },
-    {
-      "id": "51cdc45b-a5e4-4302-8c04-06402f9d3b15",
-      "slackId": "uswangandrew",
-      "channelId": "C08PLFR675L",
-      "text": "alskdjkasdjalsdjalksd",
-      "threadTs": null,
-      "createdAt": "2025-04-27T00:34:59.764Z"
-=======
       "createdAt": "2025-04-27T00:35:02.255Z"
     },
     {
@@ -1239,7 +857,6 @@
       "text": "FETCH AI IS SO USEFUL!",
       "threadTs": null,
       "createdAt": "2025-04-27T00:59:05.586Z"
->>>>>>> 47a3964a
     }
   ],
   "textChunks": [
