"""
Script to process all nodes in the mock data and add embeddings to them.
"""

import json
import os
import requests
import sys
from typing import Dict, Any, List
from embedding_service import EmbeddingService
from update_mock_data import update_mock_with_slack_data, update_mock_with_github_data

# from backend.services.github_fetch import (
#     fetch_and_save_all_pull_requests, 
#     fetch_and_save_all_issues, 
#     fetch_and_save_all_pr_and_issues,
#     fetch_and_save_all_github_data
# )

# Using more flexible path resolution
CURRENT_DIR = os.path.dirname(os.path.abspath(__file__))
INPUT_FILE = os.path.join(CURRENT_DIR, "mock.json")
OUTPUT_FILE = os.path.join(CURRENT_DIR, "mock_with_embeddings.json")

NODE_TYPE_MAPPING = {
    "users": "User",
    "repositories": "Repository",
    "pullRequests": "PullRequest",
    "issues": "Issue",
    "slackChannels": "Channel",
    "slackMessages": "Message",
    "textChunks": "TextChunk"
}

def load_data(file_path: str) -> Dict[str, Any]:
    """Load JSON data from file"""
    print(f"Loading data from {file_path}")
    with open(file_path, 'r') as f:
        data = json.load(f)
    return data

def save_data(data: Dict[str, Any], file_path: str):
    """Save JSON data to file"""
    print(f"Saving data to {file_path}")
    with open(file_path, 'w') as f:
        json.dump(data, f, indent=2)

def process_all_nodes(data: Dict[str, Any], embedding_service: EmbeddingService) -> Dict[str, Any]:
    """Process all nodes in the data and add embeddings"""
    result = {}
    
    for collection_name, nodes in data.items():
        if collection_name in NODE_TYPE_MAPPING:
            node_type = NODE_TYPE_MAPPING[collection_name]
            print(f"Processing {len(nodes)} {node_type} nodes")
            
            processed_nodes = []
            for node in nodes:
                try:
                    node_with_embedding = embedding_service.add_embedding_to_node(node, node_type)
                    processed_nodes.append(node_with_embedding)
                except Exception as e:
                    print(f"Error processing node {node.get('id')}: {e}")
                    processed_nodes.append(node)
            
            result[collection_name] = processed_nodes
        else:
            result[collection_name] = nodes
    
    return result

def main():
    # First fetch the latest GitHub data from the API

    print("Fetching latest GitHub data from API...")
    try:
        response = requests.get("http://127.0.0.1:8000/fetch-github-data/MichaelPeng123/lahacks2025")
        if response.status_code == 200:
            print(f"Successfully fetched GitHub data: {response.json().get('message', '')}")
        else:
            print(f"Failed to fetch GitHub data: {response.status_code}")
            print("Stopping execution - cannot proceed without fresh GitHub data")
            sys.exit(1)  # Exit with error code
    except Exception as e:
        print(f"Error calling GitHub data endpoint: {str(e)}")
        print("Stopping execution - cannot proceed without fresh GitHub data")

    
    # Only continue here if GitHub data was successfully fetched

<<<<<<< HEAD
    # fetch_and_save_all_github_data("MichaelPeng123", "lahacks2025")
=======
    #fetch_and_save_all_github_data("MichaelPeng123", "lahacks2025")
>>>>>>> 1d9ea28a
    
    print("GitHub data successfully fetched, continuing with process...")
    
    # Update mock.json with Slack data
    print("Updating mock.json with Slack data...")
    update_result = update_mock_with_slack_data()
    if not update_result:
        print("Failed to update mock.json with Slack data")
        
        # Create an empty mock file if needed
        if not os.path.exists(INPUT_FILE):
            print(f"Creating empty mock file at {INPUT_FILE}")
            empty_data = {"users":[],"repositories":[],"pullRequests":[],"issues":[],"slackChannels":[],"slackMessages":[],"textChunks":[]}
            with open(INPUT_FILE, 'w') as f:
                json.dump(empty_data, f, indent=2)
    
    update_result = update_mock_with_github_data()
    if not update_result:
        print("Failed to update mock.json with github data")
        return

    if not os.path.exists(INPUT_FILE):
        print(f"Error: Input file {INPUT_FILE} not found")
        return
    
    data = load_data(INPUT_FILE)
    
    embedding_service = EmbeddingService()
    
    processed_data = process_all_nodes(data, embedding_service)
    
    # Ensure the directory exists
    os.makedirs(os.path.dirname(OUTPUT_FILE), exist_ok=True)
    
    save_data(processed_data, OUTPUT_FILE)
    
    print(f"Successfully processed data and saved to {OUTPUT_FILE}")

if __name__ == "__main__":
    main()<|MERGE_RESOLUTION|>--- conflicted
+++ resolved
@@ -87,12 +87,6 @@
 
     
     # Only continue here if GitHub data was successfully fetched
-
-<<<<<<< HEAD
-    # fetch_and_save_all_github_data("MichaelPeng123", "lahacks2025")
-=======
-    #fetch_and_save_all_github_data("MichaelPeng123", "lahacks2025")
->>>>>>> 1d9ea28a
     
     print("GitHub data successfully fetched, continuing with process...")
     
